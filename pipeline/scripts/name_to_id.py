--- conflicted
+++ resolved
@@ -1,102 +1,9 @@
 import os
 import json
-<<<<<<< HEAD
-#
-# # Load the gene name dictionary from a JSON file
-# gene_dict_path = 'Data/H_sapiens/gene_names/gene_info.json'
-# with open(gene_dict_path, 'r') as f:
-#     gene_name_dict = json.load(f)
-#
-# # Load the new Excel file with raw data results, skipping the first row
-# file_path = 'Inputs/experiments_data/DIO3.xlsx'
-# df_raw = pd.read_excel(file_path, header=1)
-#
-# # Extract the first gene name if multiple names are present
-# def extract_first_gene_name(gene_name):
-#     return gene_name.split(';')[0].strip() if pd.notna(gene_name) else gene_name
-#
-# # Apply the function to extract the first gene name
-# df_raw['First Gene Name'] = df_raw['Gene names'].apply(extract_first_gene_name)
-#
-# # Count and print rows with duplicate gene names at the start
-# initial_duplicates = df_raw[df_raw.duplicated(subset=['First Gene Name'], keep=False)]
-# print("Number of rows with duplicate gene names at the start:", initial_duplicates.shape[0])
-# print("Duplicate gene names at the start:\n", initial_duplicates['First Gene Name'].drop_duplicates().values)
-#
-# # Map Gene names to Gene IDs
-# df_raw['GeneID'] = df_raw['First Gene Name'].map(gene_name_dict)
-#
-# # Print list of gene names without an ID
-# gene_names_without_id = df_raw[df_raw['GeneID'].isna()]['First Gene Name'].unique()
-# print("Gene names without an ID:", gene_names_without_id)
-#
-# # Drop rows with missing GeneID values
-# df_raw = df_raw.dropna(subset=['GeneID'])
-#
-# # Define columns for control and experiment
-# control_cols = ['LFQ intensity Control_H8_scrambled-1_1', 'LFQ intensity Control_H8_scrambled-2_1']
-# experiment_cols = ['LFQ intensity exp_C11-D3-KD-1_1', 'LFQ intensity exp_C11-D3-KD-2_1']
-#
-# # Aggregate duplicates by taking the mean of LFQ intensity columns
-# df_raw = df_raw.groupby(['First Gene Name', 'GeneID']).agg({
-#     'LFQ intensity Control_H8_scrambled-1_1': 'mean',
-#     'LFQ intensity Control_H8_scrambled-2_1': 'mean',
-#     'LFQ intensity exp_C11-D3-KD-1_1': 'mean',
-#     'LFQ intensity exp_C11-D3-KD-2_1': 'mean',
-#     'Gene names': 'first'
-# }).reset_index()
-#
-# # Filter genes with at least one non-zero control and one non-zero experiment value
-# df_filtered = df_raw[(df_raw[control_cols].replace(0, np.nan).count(axis=1) > 0) &
-#                      (df_raw[experiment_cols].replace(0, np.nan).count(axis=1) > 0)].copy()
-#
-# # Calculate average LFQ intensities ignoring zeros
-# df_filtered['Control_Avg'] = df_filtered[control_cols].replace(0, np.nan).mean(axis=1)
-# df_filtered['Experiment_Avg'] = df_filtered[experiment_cols].replace(0, np.nan).mean(axis=1)
-#
-# # Calculate fold change and log2 fold change
-# df_filtered['Fold_Change'] = df_filtered['Experiment_Avg'] / df_filtered['Control_Avg']
-# df_filtered['Score'] = np.log2(df_filtered['Fold_Change'])
-#
-# # Create a P-value column with empty values
-# df_filtered['P-value'] = ''
-#
-# # Rename 'First Gene Name' to 'Symbol'
-# df_filtered = df_filtered.rename(columns={'First Gene Name': 'Symbol'})
-#
-# # Count and print rows with duplicate gene names at the end
-# final_duplicates = df_filtered[df_filtered.duplicated(subset=['Symbol'], keep=False)]
-# print("Number of rows with duplicate gene names at the end:", final_duplicates.shape[0])
-# print("Duplicate gene names at the end:\n", final_duplicates['Symbol'].drop_duplicates().values)
-#
-# # Check for duplicate Gene IDs
-# duplicate_gene_ids = df_filtered[df_filtered.duplicated(subset=['GeneID'], keep=False)]
-# print("Number of rows with duplicate Gene IDs at the end:", duplicate_gene_ids.shape[0])
-# print("Duplicate Gene IDs at the end:\n", duplicate_gene_ids['GeneID'].drop_duplicates().values)
-#
-# # Ensure 'GeneID' column exists before attempting to drop duplicates
-# if 'GeneID' in df_filtered.columns:
-#     df_filtered = df_filtered.drop_duplicates(subset='GeneID')
-# else:
-#     raise KeyError("The 'GeneID' column is not found in the DataFrame.")
-#
-# # Select and reorder the required columns
-# df_final = df_filtered[['GeneID', 'Symbol', 'Score', 'P-value']]
-#
-# # Save the final DataFrame to a new Excel file
-# output_path = 'Inputs/experiments_data/Metabolic/DIO3.xlsx'
-# df_final.to_excel(output_path, index=False)
-#
-# print("The data has been formatted and saved to", output_path)
-
-# Load the gene name dictionary from a JSON file
-gene_dict_path = '../Data/Human/gene_names/gene_info.json'
-=======
 import pandas as pd
 
 # Load the gene_info.json file
 gene_dict_path = '../Data/H_sapiens/gene_names/hgnc.json'
->>>>>>> 1c144f1e
 with open(gene_dict_path, 'r') as f:
     gene_name_dict = json.load(f)
 
