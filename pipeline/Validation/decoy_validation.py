<<<<<<< HEAD
import os
from concurrent.futures import ProcessPoolExecutor, as_completed

import matplotlib
import pandas as pd

matplotlib.use("Agg")  # Use non-interactive backend
import logging
import time

from args import GeneralArgs
from pathway_enrichment import perform_enrichment
from propagation_routines import perform_propagation
from tqdm import tqdm
from utils import read_network, read_prior_set

# Configure logging
logging.basicConfig(
    level=logging.INFO, format="%(asctime)s - %(levelname)s - %(message)s"
)

# Create a logger
logger = logging.getLogger(__name__)

# Define directories
pipeline_dir = os.path.dirname(os.path.abspath(__file__))
input_dir = os.path.join(pipeline_dir, "Inputs", "experiments_data", "GSE", "XLSX")
output_base_dir = os.path.join(pipeline_dir, "Outputs", "NGSEA")
summary_base_dir = os.path.join(output_base_dir, "Summary")

# Ensure summary output directories exist
os.makedirs(summary_base_dir, exist_ok=True)


def run_propagation_and_enrichment(
    test_name, prior_data, network, network_name, alpha, method, output_path
):
    if method in ["PROP", "ABS_PROP"]:
        # Set alpha before initializing GeneralArgs for PROP and ABS_PROP
        general_args = GeneralArgs(
            network=network_name, pathway_file="kegg_decoy", method=method, alpha=alpha
        )
        if method == "ABS_PROP":
            general_args.input_type = "abs_Score"
    elif method in ["GSEA", "NGSEA"]:
        # Initialize GeneralArgs for GSEA without modifying alpha
        general_args = GeneralArgs(
            network=network_name, pathway_file="kegg_decoy", method=method
        )
        if method == "NGSEA":
            general_args.run_NGSEA = True

    perform_propagation(test_name, general_args, network, prior_data)
    perform_enrichment(test_name, general_args, output_path)


def calculate_significant_pathway_percentage(gsea_output_path):
    try:
        results_df = pd.read_excel(gsea_output_path)
        if "FDR q-val" in results_df.columns:
            significant_pathways = results_df[results_df["FDR q-val"] < 0.05]
            if not results_df.empty:
                percentage_significant = (
                    len(significant_pathways) / len(results_df)
                ) * 100
                return percentage_significant
    except Exception as e:
        logger.error(f"Error reading {gsea_output_path}: {e}")
    return 0.0


def process_file(network, network_name, alpha, prop_method, file_name):
    dataset_name = file_name.replace(".xlsx", "")
    prior_data = read_prior_set(os.path.join(input_dir, file_name))
    output_dir = os.path.join(
        output_base_dir, prop_method, network_name, "Decoy", f"alpha_{alpha}"
    )
    os.makedirs(output_dir, exist_ok=True)
    output_file_path = os.path.join(output_dir, file_name)

    run_propagation_and_enrichment(
        file_name,
        prior_data,
        network,
        network_name,
        alpha,
        prop_method,
        output_file_path,
    )
    significant_percentage = calculate_significant_pathway_percentage(output_file_path)

    return {
        "Dataset": dataset_name,
        "Network": network_name,
        "Alpha": alpha,
        "Method": prop_method,
        "Significant Percentage": significant_percentage,
    }


# Start timing the entire process
start_time = time.time()

network_names = ["HumanNet", "String_", "Anat", "String"]
prop_methods = ["PROP", "GSEA", "NGSEA", "ABS_PROP"]
alpha_values = [0.2, 0.1]

file_list = [f for f in os.listdir(input_dir) if f.endswith(".xlsx")]

logger.info("Loading network and processing files...")

# Process files in parallel using ProcessPoolExecutor
futures = []
with ProcessPoolExecutor(max_workers=60) as executor:
    for network_name in network_names:
        network_file = os.path.join(
            pipeline_dir, "Data", "Anat", "network", network_name
        )
        network = read_network(network_file)

        for alpha in alpha_values:
            for file_name in file_list:
                for prop_method in prop_methods:
                    futures.append(
                        executor.submit(
                            process_file,
                            network,
                            network_name,
                            alpha,
                            prop_method,
                            file_name,
                        )
                    )

results = []
for future in tqdm(as_completed(futures), total=len(futures), desc="Processing Files"):
    results.append(future.result())

# Convert results to DataFrame
results_df = pd.DataFrame(results)

# Calculate the average percentage of significant pathways per method
average_sig_percent = (
    results_df.groupby(["Network", "Alpha", "Method"])["Significant Percentage"]
    .mean()
    .reset_index()
)
average_sig_percent.columns = [
    "Network",
    "Alpha",
    "Method",
    "Average Significant Percentage",
]

# Save the summary DataFrame
for network_name in network_names:
    for alpha in alpha_values:
        summary_output_dir = os.path.join(
            summary_base_dir, network_name, "Decoy", f"alpha_{alpha}"
        )
        os.makedirs(summary_output_dir, exist_ok=True)
        summary_output_path = os.path.join(
            summary_output_dir, f"Decoy_Summary_{network_name}_alpha_{alpha}.xlsx"
        )
        average_sig_percent[
            (average_sig_percent["Network"] == network_name)
            & (average_sig_percent["Alpha"] == alpha)
        ].to_excel(summary_output_path, index=False)
        logger.info(f"Significance summary saved to {summary_output_path}")

end_time = time.time()
elapsed_time = end_time - start_time
logger.info(f"Total time taken: {elapsed_time:.2f} seconds")
=======
from concurrent.futures import ProcessPoolExecutor, as_completed
import os
import pandas as pd
import matplotlib

matplotlib.use("Agg")  # Use non-interactive backend
import logging
from args import GeneralArgs
from pathway_enrichment import perform_enrichment
from propagation_routines import perform_propagation
from utils import read_network, read_prior_set
import time
from tqdm import tqdm

# Configure logging
logging.basicConfig(
    level=logging.INFO, format="%(asctime)s - %(levelname)s - %(message)s"
)

# Create a logger
logger = logging.getLogger(__name__)

# Define directories
pipeline_dir = os.path.dirname(os.path.abspath(__file__))
input_dir = os.path.join(pipeline_dir, "Inputs", "experiments_data", "GSE", "XLSX")
output_base_dir = os.path.join(pipeline_dir, "Outputs", "NGSEA")
summary_base_dir = os.path.join(output_base_dir, "Summary")

# Ensure summary output directories exist
os.makedirs(summary_base_dir, exist_ok=True)


def run_propagation_and_enrichment(
    test_name, prior_data, network, network_name, alpha, method, output_path
):
    if method in ["PROP", "ABS_PROP"]:
        # Set alpha before initializing GeneralArgs for PROP and ABS_PROP
        general_args = GeneralArgs(
            network=network_name, pathway_file="kegg_decoy", method=method, alpha=alpha
        )
        if method == "ABS_PROP":
            general_args.input_type = "abs_Score"
    elif method in ["GSEA", "NGSEA"]:
        # Initialize GeneralArgs for GSEA without modifying alpha
        general_args = GeneralArgs(
            network=network_name, pathway_file="kegg_decoy", method=method
        )
        if method == "NGSEA":
            general_args.run_NGSEA = True

    perform_propagation(test_name, general_args, network, prior_data)
    perform_enrichment(test_name, general_args, output_path)


def calculate_significant_pathway_percentage(gsea_output_path):
    try:
        results_df = pd.read_excel(gsea_output_path)
        if "FDR q-val" in results_df.columns:
            significant_pathways = results_df[results_df["FDR q-val"] < 0.05]
            if not results_df.empty:
                percentage_significant = (
                    len(significant_pathways) / len(results_df)
                ) * 100
                return percentage_significant
    except Exception as e:
        logger.error(f"Error reading {gsea_output_path}: {e}")
    return 0.0


def process_file(network, network_name, alpha, prop_method, file_name):
    dataset_name = file_name.replace(".xlsx", "")
    prior_data = read_prior_set(os.path.join(input_dir, file_name))
    output_dir = os.path.join(
        output_base_dir, prop_method, network_name, "Decoy", f"alpha_{alpha}"
    )
    os.makedirs(output_dir, exist_ok=True)
    output_file_path = os.path.join(output_dir, file_name)

    run_propagation_and_enrichment(
        file_name,
        prior_data,
        network,
        network_name,
        alpha,
        prop_method,
        output_file_path,
    )
    significant_percentage = calculate_significant_pathway_percentage(output_file_path)

    return {
        "Dataset": dataset_name,
        "Network": network_name,
        "Alpha": alpha,
        "Method": prop_method,
        "Significant Percentage": significant_percentage,
    }


# Start timing the entire process
start_time = time.time()

network_names = ["HumanNet", "String_", "Anat", "String"]
prop_methods = ["PROP", "GSEA", "NGSEA", "ABS_PROP"]
alpha_values = [0.2, 0.1]

file_list = [f for f in os.listdir(input_dir) if f.endswith(".xlsx")]

logger.info("Loading network and processing files...")

# Process files in parallel using ProcessPoolExecutor
futures = []
with ProcessPoolExecutor(max_workers=60) as executor:
    for network_name in network_names:
        network_file = os.path.join(
            pipeline_dir, "Data", "Anat", "network", network_name
        )
        network = read_network(network_file)

        for alpha in alpha_values:
            for file_name in file_list:
                for prop_method in prop_methods:
                    futures.append(
                        executor.submit(
                            process_file,
                            network,
                            network_name,
                            alpha,
                            prop_method,
                            file_name,
                        )
                    )

results = []
for future in tqdm(as_completed(futures), total=len(futures), desc="Processing Files"):
    results.append(future.result())

# Convert results to DataFrame
results_df = pd.DataFrame(results)

# Calculate the average percentage of significant pathways per method
average_sig_percent = (
    results_df.groupby(["Network", "Alpha", "Method"])["Significant Percentage"]
    .mean()
    .reset_index()
)
average_sig_percent.columns = [
    "Network",
    "Alpha",
    "Method",
    "Average Significant Percentage",
]

# Save the summary DataFrame
for network_name in network_names:
    for alpha in alpha_values:
        summary_output_dir = os.path.join(
            summary_base_dir, network_name, "Decoy", f"alpha_{alpha}"
        )
        os.makedirs(summary_output_dir, exist_ok=True)
        summary_output_path = os.path.join(
            summary_output_dir, f"Decoy_Summary_{network_name}_alpha_{alpha}.xlsx"
        )
        average_sig_percent[
            (average_sig_percent["Network"] == network_name)
            & (average_sig_percent["Alpha"] == alpha)
        ].to_excel(summary_output_path, index=False)
        logger.info(f"Significance summary saved to {summary_output_path}")

end_time = time.time()
elapsed_time = end_time - start_time
logger.info(f"Total time taken: {elapsed_time:.2f} seconds")
>>>>>>> e45e6b3e
<|MERGE_RESOLUTION|>--- conflicted
+++ resolved
@@ -1,4 +1,3 @@
-<<<<<<< HEAD
 import os
 from concurrent.futures import ProcessPoolExecutor, as_completed
 
@@ -19,6 +18,9 @@
 logging.basicConfig(
     level=logging.INFO, format="%(asctime)s - %(levelname)s - %(message)s"
 )
+logging.basicConfig(
+    level=logging.INFO, format="%(asctime)s - %(levelname)s - %(message)s"
+)
 
 # Create a logger
 logger = logging.getLogger(__name__)
@@ -28,10 +30,18 @@
 input_dir = os.path.join(pipeline_dir, "Inputs", "experiments_data", "GSE", "XLSX")
 output_base_dir = os.path.join(pipeline_dir, "Outputs", "NGSEA")
 summary_base_dir = os.path.join(output_base_dir, "Summary")
+input_dir = os.path.join(pipeline_dir, "Inputs", "experiments_data", "GSE", "XLSX")
+output_base_dir = os.path.join(pipeline_dir, "Outputs", "NGSEA")
+summary_base_dir = os.path.join(output_base_dir, "Summary")
 
 # Ensure summary output directories exist
 os.makedirs(summary_base_dir, exist_ok=True)
 
+
+def run_propagation_and_enrichment(
+    test_name, prior_data, network, network_name, alpha, method, output_path
+):
+    if method in ["PROP", "ABS_PROP"]:
 
 def run_propagation_and_enrichment(
     test_name, prior_data, network, network_name, alpha, method, output_path
@@ -44,7 +54,17 @@
         if method == "ABS_PROP":
             general_args.input_type = "abs_Score"
     elif method in ["GSEA", "NGSEA"]:
+        general_args = GeneralArgs(
+            network=network_name, pathway_file="kegg_decoy", method=method, alpha=alpha
+        )
+        if method == "ABS_PROP":
+            general_args.input_type = "abs_Score"
+    elif method in ["GSEA", "NGSEA"]:
         # Initialize GeneralArgs for GSEA without modifying alpha
+        general_args = GeneralArgs(
+            network=network_name, pathway_file="kegg_decoy", method=method
+        )
+        if method == "NGSEA":
         general_args = GeneralArgs(
             network=network_name, pathway_file="kegg_decoy", method=method
         )
@@ -60,7 +80,12 @@
         results_df = pd.read_excel(gsea_output_path)
         if "FDR q-val" in results_df.columns:
             significant_pathways = results_df[results_df["FDR q-val"] < 0.05]
+        if "FDR q-val" in results_df.columns:
+            significant_pathways = results_df[results_df["FDR q-val"] < 0.05]
             if not results_df.empty:
+                percentage_significant = (
+                    len(significant_pathways) / len(results_df)
+                ) * 100
                 percentage_significant = (
                     len(significant_pathways) / len(results_df)
                 ) * 100
@@ -72,7 +97,11 @@
 
 def process_file(network, network_name, alpha, prop_method, file_name):
     dataset_name = file_name.replace(".xlsx", "")
+    dataset_name = file_name.replace(".xlsx", "")
     prior_data = read_prior_set(os.path.join(input_dir, file_name))
+    output_dir = os.path.join(
+        output_base_dir, prop_method, network_name, "Decoy", f"alpha_{alpha}"
+    )
     output_dir = os.path.join(
         output_base_dir, prop_method, network_name, "Decoy", f"alpha_{alpha}"
     )
@@ -88,6 +117,15 @@
         prop_method,
         output_file_path,
     )
+    run_propagation_and_enrichment(
+        file_name,
+        prior_data,
+        network,
+        network_name,
+        alpha,
+        prop_method,
+        output_file_path,
+    )
     significant_percentage = calculate_significant_pathway_percentage(output_file_path)
 
     return {
@@ -96,16 +134,24 @@
         "Alpha": alpha,
         "Method": prop_method,
         "Significant Percentage": significant_percentage,
+        "Dataset": dataset_name,
+        "Network": network_name,
+        "Alpha": alpha,
+        "Method": prop_method,
+        "Significant Percentage": significant_percentage,
     }
 
 
 # Start timing the entire process
 start_time = time.time()
 
+network_names = ["HumanNet", "String_", "Anat", "String"]
+prop_methods = ["PROP", "GSEA", "NGSEA", "ABS_PROP"]
 network_names = ["HumanNet", "String_", "Anat", "String"]
 prop_methods = ["PROP", "GSEA", "NGSEA", "ABS_PROP"]
 alpha_values = [0.2, 0.1]
 
+file_list = [f for f in os.listdir(input_dir) if f.endswith(".xlsx")]
 file_list = [f for f in os.listdir(input_dir) if f.endswith(".xlsx")]
 
 logger.info("Loading network and processing files...")
@@ -114,6 +160,9 @@
 futures = []
 with ProcessPoolExecutor(max_workers=60) as executor:
     for network_name in network_names:
+        network_file = os.path.join(
+            pipeline_dir, "Data", "Anat", "network", network_name
+        )
         network_file = os.path.join(
             pipeline_dir, "Data", "Anat", "network", network_name
         )
@@ -132,168 +181,6 @@
                             file_name,
                         )
                     )
-
-results = []
-for future in tqdm(as_completed(futures), total=len(futures), desc="Processing Files"):
-    results.append(future.result())
-
-# Convert results to DataFrame
-results_df = pd.DataFrame(results)
-
-# Calculate the average percentage of significant pathways per method
-average_sig_percent = (
-    results_df.groupby(["Network", "Alpha", "Method"])["Significant Percentage"]
-    .mean()
-    .reset_index()
-)
-average_sig_percent.columns = [
-    "Network",
-    "Alpha",
-    "Method",
-    "Average Significant Percentage",
-]
-
-# Save the summary DataFrame
-for network_name in network_names:
-    for alpha in alpha_values:
-        summary_output_dir = os.path.join(
-            summary_base_dir, network_name, "Decoy", f"alpha_{alpha}"
-        )
-        os.makedirs(summary_output_dir, exist_ok=True)
-        summary_output_path = os.path.join(
-            summary_output_dir, f"Decoy_Summary_{network_name}_alpha_{alpha}.xlsx"
-        )
-        average_sig_percent[
-            (average_sig_percent["Network"] == network_name)
-            & (average_sig_percent["Alpha"] == alpha)
-        ].to_excel(summary_output_path, index=False)
-        logger.info(f"Significance summary saved to {summary_output_path}")
-
-end_time = time.time()
-elapsed_time = end_time - start_time
-logger.info(f"Total time taken: {elapsed_time:.2f} seconds")
-=======
-from concurrent.futures import ProcessPoolExecutor, as_completed
-import os
-import pandas as pd
-import matplotlib
-
-matplotlib.use("Agg")  # Use non-interactive backend
-import logging
-from args import GeneralArgs
-from pathway_enrichment import perform_enrichment
-from propagation_routines import perform_propagation
-from utils import read_network, read_prior_set
-import time
-from tqdm import tqdm
-
-# Configure logging
-logging.basicConfig(
-    level=logging.INFO, format="%(asctime)s - %(levelname)s - %(message)s"
-)
-
-# Create a logger
-logger = logging.getLogger(__name__)
-
-# Define directories
-pipeline_dir = os.path.dirname(os.path.abspath(__file__))
-input_dir = os.path.join(pipeline_dir, "Inputs", "experiments_data", "GSE", "XLSX")
-output_base_dir = os.path.join(pipeline_dir, "Outputs", "NGSEA")
-summary_base_dir = os.path.join(output_base_dir, "Summary")
-
-# Ensure summary output directories exist
-os.makedirs(summary_base_dir, exist_ok=True)
-
-
-def run_propagation_and_enrichment(
-    test_name, prior_data, network, network_name, alpha, method, output_path
-):
-    if method in ["PROP", "ABS_PROP"]:
-        # Set alpha before initializing GeneralArgs for PROP and ABS_PROP
-        general_args = GeneralArgs(
-            network=network_name, pathway_file="kegg_decoy", method=method, alpha=alpha
-        )
-        if method == "ABS_PROP":
-            general_args.input_type = "abs_Score"
-    elif method in ["GSEA", "NGSEA"]:
-        # Initialize GeneralArgs for GSEA without modifying alpha
-        general_args = GeneralArgs(
-            network=network_name, pathway_file="kegg_decoy", method=method
-        )
-        if method == "NGSEA":
-            general_args.run_NGSEA = True
-
-    perform_propagation(test_name, general_args, network, prior_data)
-    perform_enrichment(test_name, general_args, output_path)
-
-
-def calculate_significant_pathway_percentage(gsea_output_path):
-    try:
-        results_df = pd.read_excel(gsea_output_path)
-        if "FDR q-val" in results_df.columns:
-            significant_pathways = results_df[results_df["FDR q-val"] < 0.05]
-            if not results_df.empty:
-                percentage_significant = (
-                    len(significant_pathways) / len(results_df)
-                ) * 100
-                return percentage_significant
-    except Exception as e:
-        logger.error(f"Error reading {gsea_output_path}: {e}")
-    return 0.0
-
-
-def process_file(network, network_name, alpha, prop_method, file_name):
-    dataset_name = file_name.replace(".xlsx", "")
-    prior_data = read_prior_set(os.path.join(input_dir, file_name))
-    output_dir = os.path.join(
-        output_base_dir, prop_method, network_name, "Decoy", f"alpha_{alpha}"
-    )
-    os.makedirs(output_dir, exist_ok=True)
-    output_file_path = os.path.join(output_dir, file_name)
-
-    run_propagation_and_enrichment(
-        file_name,
-        prior_data,
-        network,
-        network_name,
-        alpha,
-        prop_method,
-        output_file_path,
-    )
-    significant_percentage = calculate_significant_pathway_percentage(output_file_path)
-
-    return {
-        "Dataset": dataset_name,
-        "Network": network_name,
-        "Alpha": alpha,
-        "Method": prop_method,
-        "Significant Percentage": significant_percentage,
-    }
-
-
-# Start timing the entire process
-start_time = time.time()
-
-network_names = ["HumanNet", "String_", "Anat", "String"]
-prop_methods = ["PROP", "GSEA", "NGSEA", "ABS_PROP"]
-alpha_values = [0.2, 0.1]
-
-file_list = [f for f in os.listdir(input_dir) if f.endswith(".xlsx")]
-
-logger.info("Loading network and processing files...")
-
-# Process files in parallel using ProcessPoolExecutor
-futures = []
-with ProcessPoolExecutor(max_workers=60) as executor:
-    for network_name in network_names:
-        network_file = os.path.join(
-            pipeline_dir, "Data", "Anat", "network", network_name
-        )
-        network = read_network(network_file)
-
-        for alpha in alpha_values:
-            for file_name in file_list:
-                for prop_method in prop_methods:
                     futures.append(
                         executor.submit(
                             process_file,
@@ -307,6 +194,7 @@
 
 results = []
 for future in tqdm(as_completed(futures), total=len(futures), desc="Processing Files"):
+for future in tqdm(as_completed(futures), total=len(futures), desc="Processing Files"):
     results.append(future.result())
 
 # Convert results to DataFrame
@@ -324,6 +212,17 @@
     "Method",
     "Average Significant Percentage",
 ]
+average_sig_percent = (
+    results_df.groupby(["Network", "Alpha", "Method"])["Significant Percentage"]
+    .mean()
+    .reset_index()
+)
+average_sig_percent.columns = [
+    "Network",
+    "Alpha",
+    "Method",
+    "Average Significant Percentage",
+]
 
 # Save the summary DataFrame
 for network_name in network_names:
@@ -331,7 +230,17 @@
         summary_output_dir = os.path.join(
             summary_base_dir, network_name, "Decoy", f"alpha_{alpha}"
         )
+        summary_output_dir = os.path.join(
+            summary_base_dir, network_name, "Decoy", f"alpha_{alpha}"
+        )
         os.makedirs(summary_output_dir, exist_ok=True)
+        summary_output_path = os.path.join(
+            summary_output_dir, f"Decoy_Summary_{network_name}_alpha_{alpha}.xlsx"
+        )
+        average_sig_percent[
+            (average_sig_percent["Network"] == network_name)
+            & (average_sig_percent["Alpha"] == alpha)
+        ].to_excel(summary_output_path, index=False)
         summary_output_path = os.path.join(
             summary_output_dir, f"Decoy_Summary_{network_name}_alpha_{alpha}.xlsx"
         )
@@ -344,4 +253,3 @@
 end_time = time.time()
 elapsed_time = end_time - start_time
 logger.info(f"Total time taken: {elapsed_time:.2f} seconds")
->>>>>>> e45e6b3e
