<<<<<<< HEAD
import os

import matplotlib.pyplot as plt
import numpy as np
import pandas as pd
import statsmodels.api as sm
import statsmodels.formula.api as smf
from scipy.stats import pearsonr, ttest_rel, wilcoxon
from sklearn.cluster import KMeans
from sklearn.decomposition import PCA
from sklearn.ensemble import RandomForestRegressor
from sklearn.metrics import silhouette_score
from sklearn.preprocessing import StandardScaler

# Load the files
h_sapiens_file_path = "../Outputs/NGSEA/Summary/Anat/kegg/alpha 0.2/rankings_summary_H_sapiens_kegg_alpha_0.2.xlsx"
string_file_path = "../Outputs/NGSEA/Summary/String/kegg/alpha 0.2/rankings_summary_String_kegg_alpha_0.2.xlsx"
Hnet_file_path = "../Outputs/NGSEA/Summary/HumanNet/kegg/alpha 0.2/rankings_summary_HumanNet_kegg_alpha_0.2.xlsx"

df_h_sapiens = pd.read_excel(h_sapiens_file_path)
df_string = pd.read_excel(string_file_path)
df_human_net = pd.read_excel(Hnet_file_path)

# Extract the ranks for ABS_PROP and GSEA
abs_prop_ranks_hs = df_h_sapiens["ABS_PROP Rank"]
gsea_ranks_hs = df_h_sapiens["GSEA Rank"]

abs_prop_ranks_string = df_string["ABS_PROP Rank"]
gsea_ranks_string = df_string["GSEA Rank"]

abs_prop_ranks_human_net = df_human_net["ABS_PROP Rank"]
gsea_ranks_human_net = df_human_net["GSEA Rank"]

# Perform the Wilcoxon signed-rank test
result_hs = wilcoxon(abs_prop_ranks_hs, gsea_ranks_hs)
result_string = wilcoxon(abs_prop_ranks_string, gsea_ranks_string)
result_human_net = wilcoxon(abs_prop_ranks_human_net, gsea_ranks_human_net)

# Output the results
print(
    f"Anat file - Wilcoxon statistic: {result_hs.statistic}, p-value: {result_hs.pvalue}"
)
print(
    f"String file - Wilcoxon statistic: {result_string.statistic}, p-value: {result_string.pvalue}"
)
print(
    f"HumanNet file - Wilcoxon statistic: {result_human_net.statistic}, p-value: {result_human_net.pvalue}"
)


# Specify the directory containing the data
data_dir = "../Outputs/NGSEA/Summary"

# List of networks and alpha values
networks = ["String_", "Anat", "HumanNet"]
alphas = [0.1, 0.2]
methods = ["GSEA", "NGSEA", "PROP", "ABS_PROP"]

# Construct the file paths dynamically
file_paths = []
for network in networks:
    for alpha in alphas:
        file_name = f"rankings_summary_{network}_kegg_alpha_{alpha}.xlsx"
        file_path = os.path.join(data_dir, network, "kegg", f"alpha {alpha}", file_name)
        file_paths.append(file_path)

# Load the datasets
dataframes = []
for file_path in file_paths:
    df = pd.read_excel(file_path)
    df = df[~df["Dataset"].str.contains("average|percent", case=False, na=False)]

    # Extract network and alpha from file name
    filename = os.path.basename(file_path)
    network = filename.split("_")[2]
    alpha = float(filename.split("_")[-1].replace(".xlsx", ""))
    df["Network"] = network
    df["Alpha"] = alpha

    # Correct network name if it's listed as 'H'
    df["Network"].replace({"H": "Anat"}, inplace=True)
    df["Network"].replace({"String": "String_"}, inplace=True)

    dataframes.append(df)

# Combine all data into one DataFrame
combined_df = pd.concat(dataframes, ignore_index=True)

# Aggregate data by Pathway
pathway_df = (
    combined_df.groupby("Pathway")
    .agg(
        {
            "Density": "mean",
            "Num Genes": "mean",
            "Avg Diameter": "mean",
            "PROP Rank": "mean",
            "ABS_PROP Rank": "mean",
        }
    )
    .reset_index()
)

# Network metrics
network_metrics = {
    "Network": ["HumanNet", "Anat", "String_"],
    "Num Nodes": [18459, 19950, 17991],
    "Num Edges": [977495, 899737, 712446],
    "Network Density": [
        0.005737883534057266,
        0.004521489698480498,
        0.004402460633689089,
    ],
    "Avg Degree": [105.90985427162902, 90.19919799498747, 79.2002668000667],
    "Connected Components": [3, 2, 4],
    "Largest Component Size": [18454, 19948, 17984],
    "Avg Clustering Coefficient": [
        0.22184569149353095,
        0.13695278983250672,
        0.18843538587424444,
    ],
}

# Convert to DataFrame
network_metrics_df = pd.DataFrame(network_metrics)

# Merge the network metrics with the combined dataset
combined_df = pd.merge(combined_df, network_metrics_df, on="Network", how="left")

# Group by 'Dataset' to get unique GSEA and NGSEA results (no need to group by network)
unique_gsea_ngsea_df = combined_df.groupby("Dataset").first().reset_index()

# Calculate Pearson correlations using the unique sets for GSEA and NGSEA, and the full data for PROP and ABS_PROP
correlation_results = {}

# Calculate correlation for GSEA and NGSEA across the different networks
for network in networks:
    # Filter the data for the current network
    network_df = combined_df[combined_df["Network"] == network]

    # Calculate correlations
    correlation_results[network] = {
        "GSEA": unique_gsea_ngsea_df[["GSEA Rank", "GSEA Significant"]]
        .corr()
        .iloc[0, 1],
        "NGSEA": unique_gsea_ngsea_df[["NGSEA Rank", "NGSEA Significant"]]
        .corr()
        .iloc[0, 1],
        "PROP": network_df[["PROP Rank", "PROP Significant"]].corr().iloc[0, 1],
        "ABS_PROP": network_df[["ABS_PROP Rank", "ABS_PROP Significant"]]
        .corr()
        .iloc[0, 1],
    }

print("Pearson Correlation Results by Network:", correlation_results)


# Paired t-tests for PROP and ABS_PROP ranks, comparing alpha=0.1 vs. alpha=0.2 within each network
def perform_paired_ttest(network, method):
    alpha_0_1 = combined_df[
        (combined_df["Network"] == network) & (combined_df["Alpha"] == 0.1)
    ][f"{method} Rank"]
    alpha_0_2 = combined_df[
        (combined_df["Network"] == network) & (combined_df["Alpha"] == 0.2)
    ][f"{method} Rank"]

    t_stat, p_value = ttest_rel(alpha_0_1, alpha_0_2)
    return t_stat, p_value


ttest_results = {}
for network in networks:
    ttest_results[network] = {}
    for method in ["PROP", "ABS_PROP"]:
        t_stat, p_value = perform_paired_ttest(network, method)
        ttest_results[network][method] = {"t_stat": t_stat, "p_value": p_value}

print("Paired T-Test Results:", ttest_results)

# Updated factors to include network metrics
factors = (
    'Network + Alpha + Density + Q("Num Genes") + Q("Avg Diameter") + '
    'Q("Num Nodes") + Q("Num Edges") + Q("Network Density") + Q("Avg Degree") + '
    'Q("Connected Components") + Q("Largest Component Size") + Q("Avg Clustering Coefficient")'
)

anova_results = {}

for method in methods:
    formula = f'Q("{method} Rank") ~ {factors}'
    model = smf.ols(formula=formula, data=combined_df).fit()
    anova_table = sm.stats.anova_lm(model, typ=2)
    anova_results[method] = anova_table

for method, result in anova_results.items():
    print(f"ANOVA Results for {method} Rank:\n", result)

# Multivariate regression including interaction effects between network and alpha
interaction_formula_prop = (
    'Q("PROP Rank") ~ Network * Alpha + Density + Q("Num Genes") + Q("Avg Diameter") + '
    'Q("Num Nodes") + Q("Num Edges") + Q("Network Density") + Q("Avg Degree") + '
    'Q("Connected Components") + Q("Largest Component Size") + Q("Avg Clustering Coefficient")'
)

interaction_formula_abs_prop = (
    'Q("ABS_PROP Rank") ~ Network * Alpha + Density + Q("Num Genes") + Q("Avg Diameter") + '
    'Q("Num Nodes") + Q("Num Edges") + Q("Network Density") + Q("Avg Degree") + '
    'Q("Connected Components") + Q("Largest Component Size") + Q("Avg Clustering Coefficient")'
)

prop_model = smf.ols(formula=interaction_formula_prop, data=combined_df).fit()
abs_prop_model = smf.ols(formula=interaction_formula_abs_prop, data=combined_df).fit()

print("PROP Multivariate Regression Summary:\n", prop_model.summary())
print("ABS_PROP Multivariate Regression Summary:\n", abs_prop_model.summary())


# Function to determine the best number of clusters using the elbow method and silhouette score
# Determine the best number of clusters using the elbow method and silhouette score
def determine_best_clusters(data):
    sse = []
    silhouette_scores = []
    k_values = range(2, 10)  # You can adjust the range of k values

    for k in k_values:
        kmeans = KMeans(
            n_clusters=k, random_state=42, n_init=10
        )  # Explicitly set n_init to 10
        kmeans.fit(data)
        sse.append(
            kmeans.inertia_
        )  # Sum of squared distances to the nearest cluster center
        silhouette_scores.append(silhouette_score(data, kmeans.labels_))

    # Choose the best number of clusters based on silhouette score
    best_k = k_values[np.argmax(silhouette_scores)]
    print(f"Best number of clusters according to silhouette score: {best_k}")

    return best_k


# Perform PCA and K-means clustering for each individual dataset
for file_path in file_paths:
    df = pd.read_excel(file_path)
    df = df[~df["Dataset"].str.contains("average|percent", case=False, na=False)]

    # Standardize the data, excluding the ranks
    clustering_data = pathway_df[["Density", "Num Genes", "Avg Diameter"]].dropna()
    scaler = StandardScaler()
    clustering_data_scaled = scaler.fit_transform(clustering_data)

    # Determine the best number of clusters for this dataset
    best_k = determine_best_clusters(clustering_data_scaled)

    # Perform K-means clustering using the best number of clusters
    kmeans = KMeans(n_clusters=best_k, random_state=42, n_init=10)
    pathway_df["Cluster"] = kmeans.fit_predict(clustering_data_scaled)

    # Print the pathways in each cluster
    print(f"\nClusters for pathways:")
    for cluster in range(best_k):
        pathways_in_cluster = pathway_df[pathway_df["Cluster"] == cluster]["Pathway"]
        print(f"Cluster {cluster + 1}:")
        print(pathways_in_cluster.to_list())

    # Perform PCA for dimensionality reduction
    pca = PCA(n_components=2)
    pca_components = pca.fit_transform(clustering_data_scaled)
    pca_df = pd.DataFrame(data=pca_components, columns=["PC1", "PC2"])
    pca_df["Cluster"] = pathway_df["Cluster"]
    pca_df["Pathway"] = pathway_df[
        "Pathway"
    ]  # Add the pathway names to the PCA DataFrame
    pca_df["PROP Rank"] = pathway_df["PROP Rank"]  # Keep track of the PROP Rank
    pca_df["ABS_PROP Rank"] = pathway_df[
        "ABS_PROP Rank"
    ]  # Keep track of the ABS_PROP Rank

    # Visualize the PCA results with clusters and pathway names
    plt.figure(figsize=(10, 6))
    for cluster in pca_df["Cluster"].unique():
        subset = pca_df[pca_df["Cluster"] == cluster]
        plt.scatter(subset["PC1"], subset["PC2"], label=f"Cluster {cluster}")
        for i in range(subset.shape[0]):
            plt.text(
                subset["PC1"].iloc[i],
                subset["PC2"].iloc[i],
                subset["Pathway"].iloc[i],
                fontsize=8,
            )
    plt.title(f"PCA of Pathways")
    plt.xlabel("Principal Component 1")
    plt.ylabel("Principal Component 2")
    plt.legend()
    plt.grid(True)
    plt.show()

    # Display the principal components and the explained variance
    pca_explained_variance = pca.explained_variance_ratio_
    pca_components_df = pd.DataFrame(
        pca.components_,
        columns=clustering_data.columns,
        index=[f"PC{i + 1}" for i in range(pca.n_components_)],
    )

    print(f"Explained Variance by Principal Components: {pca_explained_variance}")
    print("\nPrincipal Components:\n", pca_components_df)

    # Optionally: Correlate the PCA components with PROP and ABS_PROP Rank
    corr_prop = pca_df[["PC1", "PC2"]].corrwith(pca_df["PROP Rank"])
    corr_abs_prop = pca_df[["PC1", "PC2"]].corrwith(pca_df["ABS_PROP Rank"])

    print(f"Correlation of PCA Components with PROP Rank:\n", corr_prop)
    print(f"Correlation of PCA Components with ABS_PROP Rank:\n", corr_abs_prop)

# Random Forest model to predict PROP and ABS_PROP ranks
features = [
    "Density",
    "Num Genes",
    "Avg Diameter",
    "Network",
    "Alpha",
    "Num Nodes",
    "Num Edges",
    "Network Density",
    "Avg Degree",
    "Connected Components",
    "Largest Component Size",
    "Avg Clustering Coefficient",
]

rf_results = {}

for method in ["PROP Rank", "ABS_PROP Rank"]:
    X = combined_df[features]
    X = pd.get_dummies(X, columns=["Network", "Alpha"], drop_first=True)
    y = combined_df[method].dropna()

    rf = RandomForestRegressor(random_state=42)
    rf.fit(X, y)

    importance = pd.Series(rf.feature_importances_, index=X.columns).sort_values(
        ascending=False
    )
    rf_results[method] = importance

for method, importance in rf_results.items():
    print(f"Random Forest Feature Importance for {method}:\n", importance)

# Visualizing interaction effects between network and pathway characteristics
# Plotting Density vs. PROP Rank by Network
plt.figure(figsize=(10, 6))
for network in networks:
    subset = combined_df[combined_df["Network"] == network]
    plt.scatter(subset["Density"], subset["PROP Rank"], label=network)
    plt.plot(
        np.unique(subset["Density"]),
        np.poly1d(np.polyfit(subset["Density"], subset["PROP Rank"], 1))(
            np.unique(subset["Density"])
        ),
    )
plt.title("Density vs. PROP Rank by Network")
plt.xlabel("Density")
plt.ylabel("PROP Rank")
plt.legend()
plt.grid(True)
plt.show()

# Plotting Density vs. ABS_PROP Rank by Network
plt.figure(figsize=(10, 6))
for network in networks:
    subset = combined_df[combined_df["Network"] == network]
    plt.scatter(subset["Density"], subset["ABS_PROP Rank"], label=network)
    plt.plot(
        np.unique(subset["Density"]),
        np.poly1d(np.polyfit(subset["Density"], subset["ABS_PROP Rank"], 1))(
            np.unique(subset["Density"])
        ),
    )
plt.title("Density vs. ABS_PROP Rank by Network")
plt.xlabel("Density")
plt.ylabel("ABS_PROP Rank")
plt.legend()
plt.grid(True)
plt.show()

# Pathway attribute analysis for both PROP and ABS_PROP ranks
# Define the pathway attributes to analyze
pathway_attributes = ["Density", "Num Genes", "Avg Diameter"]
attribute_results = {}

for method in ["PROP Rank", "ABS_PROP Rank"]:
    formula = f'Q("{method}") ~ ' + " + ".join(
        [f'Q("{attr}")' for attr in pathway_attributes]
    )
    model = smf.ols(formula=formula, data=combined_df).fit()

    # Store the results
    attribute_results[method] = model.summary()

    # Print the summary
    print(f"\nOLS Regression Results for {method}:\n")
    print(attribute_results[method])

# Additionally, visualize the coefficients for each attribute
for method in ["PROP Rank", "ABS_PROP Rank"]:
    model = smf.ols(
        f'Q("{method}") ~ '
        + " + ".join([f'Q("{attr}")' for attr in pathway_attributes]),
        data=combined_df,
    ).fit()
    coefficients = model.params.drop("Intercept")

    # Increase the figure size and adjust layout to prevent cutoff
    plt.figure(figsize=(12, 8))
    coefficients.plot(kind="barh")
    plt.title(f"Impact of Pathway Attributes on {method}")
    plt.xlabel("Coefficient Value")
    plt.ylabel("Pathway Attributes")
    plt.grid(True)
    plt.tight_layout()
    plt.show()
=======
import os
import pandas as pd
from scipy.stats import pearsonr, ttest_rel, wilcoxon
import statsmodels.api as sm
import statsmodels.formula.api as smf
from sklearn.cluster import KMeans
from sklearn.decomposition import PCA
from sklearn.ensemble import RandomForestRegressor
from sklearn.preprocessing import StandardScaler
from sklearn.metrics import silhouette_score
import matplotlib.pyplot as plt
import numpy as np

# Load the files
h_sapiens_file_path = "../Outputs/NGSEA/Summary/Anat/kegg/alpha 0.2/rankings_summary_H_sapiens_kegg_alpha_0.2.xlsx"
string_file_path = "../Outputs/NGSEA/Summary/String/kegg/alpha 0.2/rankings_summary_String_kegg_alpha_0.2.xlsx"
Hnet_file_path = "../Outputs/NGSEA/Summary/HumanNet/kegg/alpha 0.2/rankings_summary_HumanNet_kegg_alpha_0.2.xlsx"

df_h_sapiens = pd.read_excel(h_sapiens_file_path)
df_string = pd.read_excel(string_file_path)
df_human_net = pd.read_excel(Hnet_file_path)

# Extract the ranks for ABS_PROP and GSEA
abs_prop_ranks_hs = df_h_sapiens["ABS_PROP Rank"]
gsea_ranks_hs = df_h_sapiens["GSEA Rank"]

abs_prop_ranks_string = df_string["ABS_PROP Rank"]
gsea_ranks_string = df_string["GSEA Rank"]

abs_prop_ranks_human_net = df_human_net["ABS_PROP Rank"]
gsea_ranks_human_net = df_human_net["GSEA Rank"]

# Perform the Wilcoxon signed-rank test
result_hs = wilcoxon(abs_prop_ranks_hs, gsea_ranks_hs)
result_string = wilcoxon(abs_prop_ranks_string, gsea_ranks_string)
result_human_net = wilcoxon(abs_prop_ranks_human_net, gsea_ranks_human_net)

# Output the results
print(
    f"Anat file - Wilcoxon statistic: {result_hs.statistic}, p-value: {result_hs.pvalue}"
)
print(
    f"String file - Wilcoxon statistic: {result_string.statistic}, p-value: {result_string.pvalue}"
)
print(
    f"HumanNet file - Wilcoxon statistic: {result_human_net.statistic}, p-value: {result_human_net.pvalue}"
)


# Specify the directory containing the data
data_dir = "../Outputs/NGSEA/Summary"

# List of networks and alpha values
networks = ["String_", "Anat", "HumanNet"]
alphas = [0.1, 0.2]
methods = ["GSEA", "NGSEA", "PROP", "ABS_PROP"]

# Construct the file paths dynamically
file_paths = []
for network in networks:
    for alpha in alphas:
        file_name = f"rankings_summary_{network}_kegg_alpha_{alpha}.xlsx"
        file_path = os.path.join(data_dir, network, "kegg", f"alpha {alpha}", file_name)
        file_paths.append(file_path)

# Load the datasets
dataframes = []
for file_path in file_paths:
    df = pd.read_excel(file_path)
    df = df[~df["Dataset"].str.contains("average|percent", case=False, na=False)]

    # Extract network and alpha from file name
    filename = os.path.basename(file_path)
    network = filename.split("_")[2]
    alpha = float(filename.split("_")[-1].replace(".xlsx", ""))
    df["Network"] = network
    df["Alpha"] = alpha

    # Correct network name if it's listed as 'H'
    df["Network"].replace({"H": "Anat"}, inplace=True)
    df["Network"].replace({"String": "String_"}, inplace=True)

    dataframes.append(df)

# Combine all data into one DataFrame
combined_df = pd.concat(dataframes, ignore_index=True)

# Aggregate data by Pathway
pathway_df = (
    combined_df.groupby("Pathway")
    .agg(
        {
            "Density": "mean",
            "Num Genes": "mean",
            "Avg Diameter": "mean",
            "PROP Rank": "mean",
            "ABS_PROP Rank": "mean",
        }
    )
    .reset_index()
)

# Network metrics
network_metrics = {
    "Network": ["HumanNet", "Anat", "String_"],
    "Num Nodes": [18459, 19950, 17991],
    "Num Edges": [977495, 899737, 712446],
    "Network Density": [
        0.005737883534057266,
        0.004521489698480498,
        0.004402460633689089,
    ],
    "Avg Degree": [105.90985427162902, 90.19919799498747, 79.2002668000667],
    "Connected Components": [3, 2, 4],
    "Largest Component Size": [18454, 19948, 17984],
    "Avg Clustering Coefficient": [
        0.22184569149353095,
        0.13695278983250672,
        0.18843538587424444,
    ],
}

# Convert to DataFrame
network_metrics_df = pd.DataFrame(network_metrics)

# Merge the network metrics with the combined dataset
combined_df = pd.merge(combined_df, network_metrics_df, on="Network", how="left")

# Group by 'Dataset' to get unique GSEA and NGSEA results (no need to group by network)
unique_gsea_ngsea_df = combined_df.groupby("Dataset").first().reset_index()

# Calculate Pearson correlations using the unique sets for GSEA and NGSEA, and the full data for PROP and ABS_PROP
correlation_results = {}

# Calculate correlation for GSEA and NGSEA across the different networks
for network in networks:
    # Filter the data for the current network
    network_df = combined_df[combined_df["Network"] == network]

    # Calculate correlations
    correlation_results[network] = {
        "GSEA": unique_gsea_ngsea_df[["GSEA Rank", "GSEA Significant"]]
        .corr()
        .iloc[0, 1],
        "NGSEA": unique_gsea_ngsea_df[["NGSEA Rank", "NGSEA Significant"]]
        .corr()
        .iloc[0, 1],
        "PROP": network_df[["PROP Rank", "PROP Significant"]].corr().iloc[0, 1],
        "ABS_PROP": network_df[["ABS_PROP Rank", "ABS_PROP Significant"]]
        .corr()
        .iloc[0, 1],
    }

print("Pearson Correlation Results by Network:", correlation_results)


# Paired t-tests for PROP and ABS_PROP ranks, comparing alpha=0.1 vs. alpha=0.2 within each network
def perform_paired_ttest(network, method):
    alpha_0_1 = combined_df[
        (combined_df["Network"] == network) & (combined_df["Alpha"] == 0.1)
    ][f"{method} Rank"]
    alpha_0_2 = combined_df[
        (combined_df["Network"] == network) & (combined_df["Alpha"] == 0.2)
    ][f"{method} Rank"]

    t_stat, p_value = ttest_rel(alpha_0_1, alpha_0_2)
    return t_stat, p_value


ttest_results = {}
for network in networks:
    ttest_results[network] = {}
    for method in ["PROP", "ABS_PROP"]:
        t_stat, p_value = perform_paired_ttest(network, method)
        ttest_results[network][method] = {"t_stat": t_stat, "p_value": p_value}

print("Paired T-Test Results:", ttest_results)

# Updated factors to include network metrics
factors = (
    'Network + Alpha + Density + Q("Num Genes") + Q("Avg Diameter") + '
    'Q("Num Nodes") + Q("Num Edges") + Q("Network Density") + Q("Avg Degree") + '
    'Q("Connected Components") + Q("Largest Component Size") + Q("Avg Clustering Coefficient")'
)

anova_results = {}

for method in methods:
    formula = f'Q("{method} Rank") ~ {factors}'
    model = smf.ols(formula=formula, data=combined_df).fit()
    anova_table = sm.stats.anova_lm(model, typ=2)
    anova_results[method] = anova_table

for method, result in anova_results.items():
    print(f"ANOVA Results for {method} Rank:\n", result)

# Multivariate regression including interaction effects between network and alpha
interaction_formula_prop = (
    'Q("PROP Rank") ~ Network * Alpha + Density + Q("Num Genes") + Q("Avg Diameter") + '
    'Q("Num Nodes") + Q("Num Edges") + Q("Network Density") + Q("Avg Degree") + '
    'Q("Connected Components") + Q("Largest Component Size") + Q("Avg Clustering Coefficient")'
)

interaction_formula_abs_prop = (
    'Q("ABS_PROP Rank") ~ Network * Alpha + Density + Q("Num Genes") + Q("Avg Diameter") + '
    'Q("Num Nodes") + Q("Num Edges") + Q("Network Density") + Q("Avg Degree") + '
    'Q("Connected Components") + Q("Largest Component Size") + Q("Avg Clustering Coefficient")'
)

prop_model = smf.ols(formula=interaction_formula_prop, data=combined_df).fit()
abs_prop_model = smf.ols(formula=interaction_formula_abs_prop, data=combined_df).fit()

print("PROP Multivariate Regression Summary:\n", prop_model.summary())
print("ABS_PROP Multivariate Regression Summary:\n", abs_prop_model.summary())


# Function to determine the best number of clusters using the elbow method and silhouette score
# Determine the best number of clusters using the elbow method and silhouette score
def determine_best_clusters(data):
    sse = []
    silhouette_scores = []
    k_values = range(2, 10)  # You can adjust the range of k values

    for k in k_values:
        kmeans = KMeans(
            n_clusters=k, random_state=42, n_init=10
        )  # Explicitly set n_init to 10
        kmeans.fit(data)
        sse.append(
            kmeans.inertia_
        )  # Sum of squared distances to the nearest cluster center
        silhouette_scores.append(silhouette_score(data, kmeans.labels_))

    # Choose the best number of clusters based on silhouette score
    best_k = k_values[np.argmax(silhouette_scores)]
    print(f"Best number of clusters according to silhouette score: {best_k}")

    return best_k


# Perform PCA and K-means clustering for each individual dataset
for file_path in file_paths:
    df = pd.read_excel(file_path)
    df = df[~df["Dataset"].str.contains("average|percent", case=False, na=False)]

    # Standardize the data, excluding the ranks
    clustering_data = pathway_df[["Density", "Num Genes", "Avg Diameter"]].dropna()
    scaler = StandardScaler()
    clustering_data_scaled = scaler.fit_transform(clustering_data)

    # Determine the best number of clusters for this dataset
    best_k = determine_best_clusters(clustering_data_scaled)

    # Perform K-means clustering using the best number of clusters
    kmeans = KMeans(n_clusters=best_k, random_state=42, n_init=10)
    pathway_df["Cluster"] = kmeans.fit_predict(clustering_data_scaled)

    # Print the pathways in each cluster
    print(f"\nClusters for pathways:")
    for cluster in range(best_k):
        pathways_in_cluster = pathway_df[pathway_df["Cluster"] == cluster]["Pathway"]
        print(f"Cluster {cluster + 1}:")
        print(pathways_in_cluster.to_list())

    # Perform PCA for dimensionality reduction
    pca = PCA(n_components=2)
    pca_components = pca.fit_transform(clustering_data_scaled)
    pca_df = pd.DataFrame(data=pca_components, columns=["PC1", "PC2"])
    pca_df["Cluster"] = pathway_df["Cluster"]
    pca_df["Pathway"] = pathway_df[
        "Pathway"
    ]  # Add the pathway names to the PCA DataFrame
    pca_df["PROP Rank"] = pathway_df["PROP Rank"]  # Keep track of the PROP Rank
    pca_df["ABS_PROP Rank"] = pathway_df[
        "ABS_PROP Rank"
    ]  # Keep track of the ABS_PROP Rank

    # Visualize the PCA results with clusters and pathway names
    plt.figure(figsize=(10, 6))
    for cluster in pca_df["Cluster"].unique():
        subset = pca_df[pca_df["Cluster"] == cluster]
        plt.scatter(subset["PC1"], subset["PC2"], label=f"Cluster {cluster}")
        for i in range(subset.shape[0]):
            plt.text(
                subset["PC1"].iloc[i],
                subset["PC2"].iloc[i],
                subset["Pathway"].iloc[i],
                fontsize=8,
            )
    plt.title(f"PCA of Pathways")
    plt.xlabel("Principal Component 1")
    plt.ylabel("Principal Component 2")
    plt.legend()
    plt.grid(True)
    plt.show()

    # Display the principal components and the explained variance
    pca_explained_variance = pca.explained_variance_ratio_
    pca_components_df = pd.DataFrame(
        pca.components_,
        columns=clustering_data.columns,
        index=[f"PC{i + 1}" for i in range(pca.n_components_)],
    )

    print(f"Explained Variance by Principal Components: {pca_explained_variance}")
    print("\nPrincipal Components:\n", pca_components_df)

    # Optionally: Correlate the PCA components with PROP and ABS_PROP Rank
    corr_prop = pca_df[["PC1", "PC2"]].corrwith(pca_df["PROP Rank"])
    corr_abs_prop = pca_df[["PC1", "PC2"]].corrwith(pca_df["ABS_PROP Rank"])

    print(f"Correlation of PCA Components with PROP Rank:\n", corr_prop)
    print(f"Correlation of PCA Components with ABS_PROP Rank:\n", corr_abs_prop)

# Random Forest model to predict PROP and ABS_PROP ranks
features = [
    "Density",
    "Num Genes",
    "Avg Diameter",
    "Network",
    "Alpha",
    "Num Nodes",
    "Num Edges",
    "Network Density",
    "Avg Degree",
    "Connected Components",
    "Largest Component Size",
    "Avg Clustering Coefficient",
]

rf_results = {}

for method in ["PROP Rank", "ABS_PROP Rank"]:
    X = combined_df[features]
    X = pd.get_dummies(X, columns=["Network", "Alpha"], drop_first=True)
    y = combined_df[method].dropna()

    rf = RandomForestRegressor(random_state=42)
    rf.fit(X, y)

    importance = pd.Series(rf.feature_importances_, index=X.columns).sort_values(
        ascending=False
    )
    rf_results[method] = importance

for method, importance in rf_results.items():
    print(f"Random Forest Feature Importance for {method}:\n", importance)

# Visualizing interaction effects between network and pathway characteristics
# Plotting Density vs. PROP Rank by Network
plt.figure(figsize=(10, 6))
for network in networks:
    subset = combined_df[combined_df["Network"] == network]
    plt.scatter(subset["Density"], subset["PROP Rank"], label=network)
    plt.plot(
        np.unique(subset["Density"]),
        np.poly1d(np.polyfit(subset["Density"], subset["PROP Rank"], 1))(
            np.unique(subset["Density"])
        ),
    )
plt.title("Density vs. PROP Rank by Network")
plt.xlabel("Density")
plt.ylabel("PROP Rank")
plt.legend()
plt.grid(True)
plt.show()

# Plotting Density vs. ABS_PROP Rank by Network
plt.figure(figsize=(10, 6))
for network in networks:
    subset = combined_df[combined_df["Network"] == network]
    plt.scatter(subset["Density"], subset["ABS_PROP Rank"], label=network)
    plt.plot(
        np.unique(subset["Density"]),
        np.poly1d(np.polyfit(subset["Density"], subset["ABS_PROP Rank"], 1))(
            np.unique(subset["Density"])
        ),
    )
plt.title("Density vs. ABS_PROP Rank by Network")
plt.xlabel("Density")
plt.ylabel("ABS_PROP Rank")
plt.legend()
plt.grid(True)
plt.show()

# Pathway attribute analysis for both PROP and ABS_PROP ranks
# Define the pathway attributes to analyze
pathway_attributes = ["Density", "Num Genes", "Avg Diameter"]
attribute_results = {}

for method in ["PROP Rank", "ABS_PROP Rank"]:
    formula = f'Q("{method}") ~ ' + " + ".join(
        [f'Q("{attr}")' for attr in pathway_attributes]
    )
    model = smf.ols(formula=formula, data=combined_df).fit()

    # Store the results
    attribute_results[method] = model.summary()

    # Print the summary
    print(f"\nOLS Regression Results for {method}:\n")
    print(attribute_results[method])

# Additionally, visualize the coefficients for each attribute
for method in ["PROP Rank", "ABS_PROP Rank"]:
    model = smf.ols(
        f'Q("{method}") ~ '
        + " + ".join([f'Q("{attr}")' for attr in pathway_attributes]),
        data=combined_df,
    ).fit()
    coefficients = model.params.drop("Intercept")

    # Increase the figure size and adjust layout to prevent cutoff
    plt.figure(figsize=(12, 8))
    coefficients.plot(kind="barh")
    plt.title(f"Impact of Pathway Attributes on {method}")
    plt.xlabel("Coefficient Value")
    plt.ylabel("Pathway Attributes")
    plt.grid(True)
    plt.tight_layout()
    plt.show()
>>>>>>> e45e6b3e
<|MERGE_RESOLUTION|>--- conflicted
+++ resolved
@@ -1,4 +1,3 @@
-<<<<<<< HEAD
 import os
 
 import matplotlib.pyplot as plt
@@ -17,6 +16,9 @@
 h_sapiens_file_path = "../Outputs/NGSEA/Summary/Anat/kegg/alpha 0.2/rankings_summary_H_sapiens_kegg_alpha_0.2.xlsx"
 string_file_path = "../Outputs/NGSEA/Summary/String/kegg/alpha 0.2/rankings_summary_String_kegg_alpha_0.2.xlsx"
 Hnet_file_path = "../Outputs/NGSEA/Summary/HumanNet/kegg/alpha 0.2/rankings_summary_HumanNet_kegg_alpha_0.2.xlsx"
+h_sapiens_file_path = "../Outputs/NGSEA/Summary/Anat/kegg/alpha 0.2/rankings_summary_H_sapiens_kegg_alpha_0.2.xlsx"
+string_file_path = "../Outputs/NGSEA/Summary/String/kegg/alpha 0.2/rankings_summary_String_kegg_alpha_0.2.xlsx"
+Hnet_file_path = "../Outputs/NGSEA/Summary/HumanNet/kegg/alpha 0.2/rankings_summary_HumanNet_kegg_alpha_0.2.xlsx"
 
 df_h_sapiens = pd.read_excel(h_sapiens_file_path)
 df_string = pd.read_excel(string_file_path)
@@ -25,10 +27,16 @@
 # Extract the ranks for ABS_PROP and GSEA
 abs_prop_ranks_hs = df_h_sapiens["ABS_PROP Rank"]
 gsea_ranks_hs = df_h_sapiens["GSEA Rank"]
+abs_prop_ranks_hs = df_h_sapiens["ABS_PROP Rank"]
+gsea_ranks_hs = df_h_sapiens["GSEA Rank"]
 
 abs_prop_ranks_string = df_string["ABS_PROP Rank"]
 gsea_ranks_string = df_string["GSEA Rank"]
-
+abs_prop_ranks_string = df_string["ABS_PROP Rank"]
+gsea_ranks_string = df_string["GSEA Rank"]
+
+abs_prop_ranks_human_net = df_human_net["ABS_PROP Rank"]
+gsea_ranks_human_net = df_human_net["GSEA Rank"]
 abs_prop_ranks_human_net = df_human_net["ABS_PROP Rank"]
 gsea_ranks_human_net = df_human_net["GSEA Rank"]
 
@@ -47,14 +55,26 @@
 print(
     f"HumanNet file - Wilcoxon statistic: {result_human_net.statistic}, p-value: {result_human_net.pvalue}"
 )
+print(
+    f"Anat file - Wilcoxon statistic: {result_hs.statistic}, p-value: {result_hs.pvalue}"
+)
+print(
+    f"String file - Wilcoxon statistic: {result_string.statistic}, p-value: {result_string.pvalue}"
+)
+print(
+    f"HumanNet file - Wilcoxon statistic: {result_human_net.statistic}, p-value: {result_human_net.pvalue}"
+)
 
 
 # Specify the directory containing the data
 data_dir = "../Outputs/NGSEA/Summary"
+data_dir = "../Outputs/NGSEA/Summary"
 
 # List of networks and alpha values
 networks = ["String_", "Anat", "HumanNet"]
+networks = ["String_", "Anat", "HumanNet"]
 alphas = [0.1, 0.2]
+methods = ["GSEA", "NGSEA", "PROP", "ABS_PROP"]
 methods = ["GSEA", "NGSEA", "PROP", "ABS_PROP"]
 
 # Construct the file paths dynamically
@@ -63,12 +83,15 @@
     for alpha in alphas:
         file_name = f"rankings_summary_{network}_kegg_alpha_{alpha}.xlsx"
         file_path = os.path.join(data_dir, network, "kegg", f"alpha {alpha}", file_name)
+        file_name = f"rankings_summary_{network}_kegg_alpha_{alpha}.xlsx"
+        file_path = os.path.join(data_dir, network, "kegg", f"alpha {alpha}", file_name)
         file_paths.append(file_path)
 
 # Load the datasets
 dataframes = []
 for file_path in file_paths:
     df = pd.read_excel(file_path)
+    df = df[~df["Dataset"].str.contains("average|percent", case=False, na=False)]
     df = df[~df["Dataset"].str.contains("average|percent", case=False, na=False)]
 
     # Extract network and alpha from file name
@@ -77,10 +100,16 @@
     alpha = float(filename.split("_")[-1].replace(".xlsx", ""))
     df["Network"] = network
     df["Alpha"] = alpha
+    network = filename.split("_")[2]
+    alpha = float(filename.split("_")[-1].replace(".xlsx", ""))
+    df["Network"] = network
+    df["Alpha"] = alpha
 
     # Correct network name if it's listed as 'H'
     df["Network"].replace({"H": "Anat"}, inplace=True)
     df["Network"].replace({"String": "String_"}, inplace=True)
+    df["Network"].replace({"H": "Anat"}, inplace=True)
+    df["Network"].replace({"String": "String_"}, inplace=True)
 
     dataframes.append(df)
 
@@ -88,6 +117,19 @@
 combined_df = pd.concat(dataframes, ignore_index=True)
 
 # Aggregate data by Pathway
+pathway_df = (
+    combined_df.groupby("Pathway")
+    .agg(
+        {
+            "Density": "mean",
+            "Num Genes": "mean",
+            "Avg Diameter": "mean",
+            "PROP Rank": "mean",
+            "ABS_PROP Rank": "mean",
+        }
+    )
+    .reset_index()
+)
 pathway_df = (
     combined_df.groupby("Pathway")
     .agg(
@@ -120,412 +162,6 @@
         0.13695278983250672,
         0.18843538587424444,
     ],
-}
-
-# Convert to DataFrame
-network_metrics_df = pd.DataFrame(network_metrics)
-
-# Merge the network metrics with the combined dataset
-combined_df = pd.merge(combined_df, network_metrics_df, on="Network", how="left")
-
-# Group by 'Dataset' to get unique GSEA and NGSEA results (no need to group by network)
-unique_gsea_ngsea_df = combined_df.groupby("Dataset").first().reset_index()
-
-# Calculate Pearson correlations using the unique sets for GSEA and NGSEA, and the full data for PROP and ABS_PROP
-correlation_results = {}
-
-# Calculate correlation for GSEA and NGSEA across the different networks
-for network in networks:
-    # Filter the data for the current network
-    network_df = combined_df[combined_df["Network"] == network]
-
-    # Calculate correlations
-    correlation_results[network] = {
-        "GSEA": unique_gsea_ngsea_df[["GSEA Rank", "GSEA Significant"]]
-        .corr()
-        .iloc[0, 1],
-        "NGSEA": unique_gsea_ngsea_df[["NGSEA Rank", "NGSEA Significant"]]
-        .corr()
-        .iloc[0, 1],
-        "PROP": network_df[["PROP Rank", "PROP Significant"]].corr().iloc[0, 1],
-        "ABS_PROP": network_df[["ABS_PROP Rank", "ABS_PROP Significant"]]
-        .corr()
-        .iloc[0, 1],
-    }
-
-print("Pearson Correlation Results by Network:", correlation_results)
-
-
-# Paired t-tests for PROP and ABS_PROP ranks, comparing alpha=0.1 vs. alpha=0.2 within each network
-def perform_paired_ttest(network, method):
-    alpha_0_1 = combined_df[
-        (combined_df["Network"] == network) & (combined_df["Alpha"] == 0.1)
-    ][f"{method} Rank"]
-    alpha_0_2 = combined_df[
-        (combined_df["Network"] == network) & (combined_df["Alpha"] == 0.2)
-    ][f"{method} Rank"]
-
-    t_stat, p_value = ttest_rel(alpha_0_1, alpha_0_2)
-    return t_stat, p_value
-
-
-ttest_results = {}
-for network in networks:
-    ttest_results[network] = {}
-    for method in ["PROP", "ABS_PROP"]:
-        t_stat, p_value = perform_paired_ttest(network, method)
-        ttest_results[network][method] = {"t_stat": t_stat, "p_value": p_value}
-
-print("Paired T-Test Results:", ttest_results)
-
-# Updated factors to include network metrics
-factors = (
-    'Network + Alpha + Density + Q("Num Genes") + Q("Avg Diameter") + '
-    'Q("Num Nodes") + Q("Num Edges") + Q("Network Density") + Q("Avg Degree") + '
-    'Q("Connected Components") + Q("Largest Component Size") + Q("Avg Clustering Coefficient")'
-)
-
-anova_results = {}
-
-for method in methods:
-    formula = f'Q("{method} Rank") ~ {factors}'
-    model = smf.ols(formula=formula, data=combined_df).fit()
-    anova_table = sm.stats.anova_lm(model, typ=2)
-    anova_results[method] = anova_table
-
-for method, result in anova_results.items():
-    print(f"ANOVA Results for {method} Rank:\n", result)
-
-# Multivariate regression including interaction effects between network and alpha
-interaction_formula_prop = (
-    'Q("PROP Rank") ~ Network * Alpha + Density + Q("Num Genes") + Q("Avg Diameter") + '
-    'Q("Num Nodes") + Q("Num Edges") + Q("Network Density") + Q("Avg Degree") + '
-    'Q("Connected Components") + Q("Largest Component Size") + Q("Avg Clustering Coefficient")'
-)
-
-interaction_formula_abs_prop = (
-    'Q("ABS_PROP Rank") ~ Network * Alpha + Density + Q("Num Genes") + Q("Avg Diameter") + '
-    'Q("Num Nodes") + Q("Num Edges") + Q("Network Density") + Q("Avg Degree") + '
-    'Q("Connected Components") + Q("Largest Component Size") + Q("Avg Clustering Coefficient")'
-)
-
-prop_model = smf.ols(formula=interaction_formula_prop, data=combined_df).fit()
-abs_prop_model = smf.ols(formula=interaction_formula_abs_prop, data=combined_df).fit()
-
-print("PROP Multivariate Regression Summary:\n", prop_model.summary())
-print("ABS_PROP Multivariate Regression Summary:\n", abs_prop_model.summary())
-
-
-# Function to determine the best number of clusters using the elbow method and silhouette score
-# Determine the best number of clusters using the elbow method and silhouette score
-def determine_best_clusters(data):
-    sse = []
-    silhouette_scores = []
-    k_values = range(2, 10)  # You can adjust the range of k values
-
-    for k in k_values:
-        kmeans = KMeans(
-            n_clusters=k, random_state=42, n_init=10
-        )  # Explicitly set n_init to 10
-        kmeans.fit(data)
-        sse.append(
-            kmeans.inertia_
-        )  # Sum of squared distances to the nearest cluster center
-        silhouette_scores.append(silhouette_score(data, kmeans.labels_))
-
-    # Choose the best number of clusters based on silhouette score
-    best_k = k_values[np.argmax(silhouette_scores)]
-    print(f"Best number of clusters according to silhouette score: {best_k}")
-
-    return best_k
-
-
-# Perform PCA and K-means clustering for each individual dataset
-for file_path in file_paths:
-    df = pd.read_excel(file_path)
-    df = df[~df["Dataset"].str.contains("average|percent", case=False, na=False)]
-
-    # Standardize the data, excluding the ranks
-    clustering_data = pathway_df[["Density", "Num Genes", "Avg Diameter"]].dropna()
-    scaler = StandardScaler()
-    clustering_data_scaled = scaler.fit_transform(clustering_data)
-
-    # Determine the best number of clusters for this dataset
-    best_k = determine_best_clusters(clustering_data_scaled)
-
-    # Perform K-means clustering using the best number of clusters
-    kmeans = KMeans(n_clusters=best_k, random_state=42, n_init=10)
-    pathway_df["Cluster"] = kmeans.fit_predict(clustering_data_scaled)
-
-    # Print the pathways in each cluster
-    print(f"\nClusters for pathways:")
-    for cluster in range(best_k):
-        pathways_in_cluster = pathway_df[pathway_df["Cluster"] == cluster]["Pathway"]
-        print(f"Cluster {cluster + 1}:")
-        print(pathways_in_cluster.to_list())
-
-    # Perform PCA for dimensionality reduction
-    pca = PCA(n_components=2)
-    pca_components = pca.fit_transform(clustering_data_scaled)
-    pca_df = pd.DataFrame(data=pca_components, columns=["PC1", "PC2"])
-    pca_df["Cluster"] = pathway_df["Cluster"]
-    pca_df["Pathway"] = pathway_df[
-        "Pathway"
-    ]  # Add the pathway names to the PCA DataFrame
-    pca_df["PROP Rank"] = pathway_df["PROP Rank"]  # Keep track of the PROP Rank
-    pca_df["ABS_PROP Rank"] = pathway_df[
-        "ABS_PROP Rank"
-    ]  # Keep track of the ABS_PROP Rank
-
-    # Visualize the PCA results with clusters and pathway names
-    plt.figure(figsize=(10, 6))
-    for cluster in pca_df["Cluster"].unique():
-        subset = pca_df[pca_df["Cluster"] == cluster]
-        plt.scatter(subset["PC1"], subset["PC2"], label=f"Cluster {cluster}")
-        for i in range(subset.shape[0]):
-            plt.text(
-                subset["PC1"].iloc[i],
-                subset["PC2"].iloc[i],
-                subset["Pathway"].iloc[i],
-                fontsize=8,
-            )
-    plt.title(f"PCA of Pathways")
-    plt.xlabel("Principal Component 1")
-    plt.ylabel("Principal Component 2")
-    plt.legend()
-    plt.grid(True)
-    plt.show()
-
-    # Display the principal components and the explained variance
-    pca_explained_variance = pca.explained_variance_ratio_
-    pca_components_df = pd.DataFrame(
-        pca.components_,
-        columns=clustering_data.columns,
-        index=[f"PC{i + 1}" for i in range(pca.n_components_)],
-    )
-
-    print(f"Explained Variance by Principal Components: {pca_explained_variance}")
-    print("\nPrincipal Components:\n", pca_components_df)
-
-    # Optionally: Correlate the PCA components with PROP and ABS_PROP Rank
-    corr_prop = pca_df[["PC1", "PC2"]].corrwith(pca_df["PROP Rank"])
-    corr_abs_prop = pca_df[["PC1", "PC2"]].corrwith(pca_df["ABS_PROP Rank"])
-
-    print(f"Correlation of PCA Components with PROP Rank:\n", corr_prop)
-    print(f"Correlation of PCA Components with ABS_PROP Rank:\n", corr_abs_prop)
-
-# Random Forest model to predict PROP and ABS_PROP ranks
-features = [
-    "Density",
-    "Num Genes",
-    "Avg Diameter",
-    "Network",
-    "Alpha",
-    "Num Nodes",
-    "Num Edges",
-    "Network Density",
-    "Avg Degree",
-    "Connected Components",
-    "Largest Component Size",
-    "Avg Clustering Coefficient",
-]
-
-rf_results = {}
-
-for method in ["PROP Rank", "ABS_PROP Rank"]:
-    X = combined_df[features]
-    X = pd.get_dummies(X, columns=["Network", "Alpha"], drop_first=True)
-    y = combined_df[method].dropna()
-
-    rf = RandomForestRegressor(random_state=42)
-    rf.fit(X, y)
-
-    importance = pd.Series(rf.feature_importances_, index=X.columns).sort_values(
-        ascending=False
-    )
-    rf_results[method] = importance
-
-for method, importance in rf_results.items():
-    print(f"Random Forest Feature Importance for {method}:\n", importance)
-
-# Visualizing interaction effects between network and pathway characteristics
-# Plotting Density vs. PROP Rank by Network
-plt.figure(figsize=(10, 6))
-for network in networks:
-    subset = combined_df[combined_df["Network"] == network]
-    plt.scatter(subset["Density"], subset["PROP Rank"], label=network)
-    plt.plot(
-        np.unique(subset["Density"]),
-        np.poly1d(np.polyfit(subset["Density"], subset["PROP Rank"], 1))(
-            np.unique(subset["Density"])
-        ),
-    )
-plt.title("Density vs. PROP Rank by Network")
-plt.xlabel("Density")
-plt.ylabel("PROP Rank")
-plt.legend()
-plt.grid(True)
-plt.show()
-
-# Plotting Density vs. ABS_PROP Rank by Network
-plt.figure(figsize=(10, 6))
-for network in networks:
-    subset = combined_df[combined_df["Network"] == network]
-    plt.scatter(subset["Density"], subset["ABS_PROP Rank"], label=network)
-    plt.plot(
-        np.unique(subset["Density"]),
-        np.poly1d(np.polyfit(subset["Density"], subset["ABS_PROP Rank"], 1))(
-            np.unique(subset["Density"])
-        ),
-    )
-plt.title("Density vs. ABS_PROP Rank by Network")
-plt.xlabel("Density")
-plt.ylabel("ABS_PROP Rank")
-plt.legend()
-plt.grid(True)
-plt.show()
-
-# Pathway attribute analysis for both PROP and ABS_PROP ranks
-# Define the pathway attributes to analyze
-pathway_attributes = ["Density", "Num Genes", "Avg Diameter"]
-attribute_results = {}
-
-for method in ["PROP Rank", "ABS_PROP Rank"]:
-    formula = f'Q("{method}") ~ ' + " + ".join(
-        [f'Q("{attr}")' for attr in pathway_attributes]
-    )
-    model = smf.ols(formula=formula, data=combined_df).fit()
-
-    # Store the results
-    attribute_results[method] = model.summary()
-
-    # Print the summary
-    print(f"\nOLS Regression Results for {method}:\n")
-    print(attribute_results[method])
-
-# Additionally, visualize the coefficients for each attribute
-for method in ["PROP Rank", "ABS_PROP Rank"]:
-    model = smf.ols(
-        f'Q("{method}") ~ '
-        + " + ".join([f'Q("{attr}")' for attr in pathway_attributes]),
-        data=combined_df,
-    ).fit()
-    coefficients = model.params.drop("Intercept")
-
-    # Increase the figure size and adjust layout to prevent cutoff
-    plt.figure(figsize=(12, 8))
-    coefficients.plot(kind="barh")
-    plt.title(f"Impact of Pathway Attributes on {method}")
-    plt.xlabel("Coefficient Value")
-    plt.ylabel("Pathway Attributes")
-    plt.grid(True)
-    plt.tight_layout()
-    plt.show()
-=======
-import os
-import pandas as pd
-from scipy.stats import pearsonr, ttest_rel, wilcoxon
-import statsmodels.api as sm
-import statsmodels.formula.api as smf
-from sklearn.cluster import KMeans
-from sklearn.decomposition import PCA
-from sklearn.ensemble import RandomForestRegressor
-from sklearn.preprocessing import StandardScaler
-from sklearn.metrics import silhouette_score
-import matplotlib.pyplot as plt
-import numpy as np
-
-# Load the files
-h_sapiens_file_path = "../Outputs/NGSEA/Summary/Anat/kegg/alpha 0.2/rankings_summary_H_sapiens_kegg_alpha_0.2.xlsx"
-string_file_path = "../Outputs/NGSEA/Summary/String/kegg/alpha 0.2/rankings_summary_String_kegg_alpha_0.2.xlsx"
-Hnet_file_path = "../Outputs/NGSEA/Summary/HumanNet/kegg/alpha 0.2/rankings_summary_HumanNet_kegg_alpha_0.2.xlsx"
-
-df_h_sapiens = pd.read_excel(h_sapiens_file_path)
-df_string = pd.read_excel(string_file_path)
-df_human_net = pd.read_excel(Hnet_file_path)
-
-# Extract the ranks for ABS_PROP and GSEA
-abs_prop_ranks_hs = df_h_sapiens["ABS_PROP Rank"]
-gsea_ranks_hs = df_h_sapiens["GSEA Rank"]
-
-abs_prop_ranks_string = df_string["ABS_PROP Rank"]
-gsea_ranks_string = df_string["GSEA Rank"]
-
-abs_prop_ranks_human_net = df_human_net["ABS_PROP Rank"]
-gsea_ranks_human_net = df_human_net["GSEA Rank"]
-
-# Perform the Wilcoxon signed-rank test
-result_hs = wilcoxon(abs_prop_ranks_hs, gsea_ranks_hs)
-result_string = wilcoxon(abs_prop_ranks_string, gsea_ranks_string)
-result_human_net = wilcoxon(abs_prop_ranks_human_net, gsea_ranks_human_net)
-
-# Output the results
-print(
-    f"Anat file - Wilcoxon statistic: {result_hs.statistic}, p-value: {result_hs.pvalue}"
-)
-print(
-    f"String file - Wilcoxon statistic: {result_string.statistic}, p-value: {result_string.pvalue}"
-)
-print(
-    f"HumanNet file - Wilcoxon statistic: {result_human_net.statistic}, p-value: {result_human_net.pvalue}"
-)
-
-
-# Specify the directory containing the data
-data_dir = "../Outputs/NGSEA/Summary"
-
-# List of networks and alpha values
-networks = ["String_", "Anat", "HumanNet"]
-alphas = [0.1, 0.2]
-methods = ["GSEA", "NGSEA", "PROP", "ABS_PROP"]
-
-# Construct the file paths dynamically
-file_paths = []
-for network in networks:
-    for alpha in alphas:
-        file_name = f"rankings_summary_{network}_kegg_alpha_{alpha}.xlsx"
-        file_path = os.path.join(data_dir, network, "kegg", f"alpha {alpha}", file_name)
-        file_paths.append(file_path)
-
-# Load the datasets
-dataframes = []
-for file_path in file_paths:
-    df = pd.read_excel(file_path)
-    df = df[~df["Dataset"].str.contains("average|percent", case=False, na=False)]
-
-    # Extract network and alpha from file name
-    filename = os.path.basename(file_path)
-    network = filename.split("_")[2]
-    alpha = float(filename.split("_")[-1].replace(".xlsx", ""))
-    df["Network"] = network
-    df["Alpha"] = alpha
-
-    # Correct network name if it's listed as 'H'
-    df["Network"].replace({"H": "Anat"}, inplace=True)
-    df["Network"].replace({"String": "String_"}, inplace=True)
-
-    dataframes.append(df)
-
-# Combine all data into one DataFrame
-combined_df = pd.concat(dataframes, ignore_index=True)
-
-# Aggregate data by Pathway
-pathway_df = (
-    combined_df.groupby("Pathway")
-    .agg(
-        {
-            "Density": "mean",
-            "Num Genes": "mean",
-            "Avg Diameter": "mean",
-            "PROP Rank": "mean",
-            "ABS_PROP Rank": "mean",
-        }
-    )
-    .reset_index()
-)
-
-# Network metrics
-network_metrics = {
     "Network": ["HumanNet", "Anat", "String_"],
     "Num Nodes": [18459, 19950, 17991],
     "Num Edges": [977495, 899737, 712446],
@@ -549,8 +185,10 @@
 
 # Merge the network metrics with the combined dataset
 combined_df = pd.merge(combined_df, network_metrics_df, on="Network", how="left")
+combined_df = pd.merge(combined_df, network_metrics_df, on="Network", how="left")
 
 # Group by 'Dataset' to get unique GSEA and NGSEA results (no need to group by network)
+unique_gsea_ngsea_df = combined_df.groupby("Dataset").first().reset_index()
 unique_gsea_ngsea_df = combined_df.groupby("Dataset").first().reset_index()
 
 # Calculate Pearson correlations using the unique sets for GSEA and NGSEA, and the full data for PROP and ABS_PROP
@@ -559,6 +197,7 @@
 # Calculate correlation for GSEA and NGSEA across the different networks
 for network in networks:
     # Filter the data for the current network
+    network_df = combined_df[combined_df["Network"] == network]
     network_df = combined_df[combined_df["Network"] == network]
 
     # Calculate correlations
@@ -573,6 +212,16 @@
         "ABS_PROP": network_df[["ABS_PROP Rank", "ABS_PROP Significant"]]
         .corr()
         .iloc[0, 1],
+        "GSEA": unique_gsea_ngsea_df[["GSEA Rank", "GSEA Significant"]]
+        .corr()
+        .iloc[0, 1],
+        "NGSEA": unique_gsea_ngsea_df[["NGSEA Rank", "NGSEA Significant"]]
+        .corr()
+        .iloc[0, 1],
+        "PROP": network_df[["PROP Rank", "PROP Significant"]].corr().iloc[0, 1],
+        "ABS_PROP": network_df[["ABS_PROP Rank", "ABS_PROP Significant"]]
+        .corr()
+        .iloc[0, 1],
     }
 
 print("Pearson Correlation Results by Network:", correlation_results)
@@ -586,6 +235,12 @@
     alpha_0_2 = combined_df[
         (combined_df["Network"] == network) & (combined_df["Alpha"] == 0.2)
     ][f"{method} Rank"]
+    alpha_0_1 = combined_df[
+        (combined_df["Network"] == network) & (combined_df["Alpha"] == 0.1)
+    ][f"{method} Rank"]
+    alpha_0_2 = combined_df[
+        (combined_df["Network"] == network) & (combined_df["Alpha"] == 0.2)
+    ][f"{method} Rank"]
 
     t_stat, p_value = ttest_rel(alpha_0_1, alpha_0_2)
     return t_stat, p_value
@@ -595,12 +250,19 @@
 for network in networks:
     ttest_results[network] = {}
     for method in ["PROP", "ABS_PROP"]:
+    for method in ["PROP", "ABS_PROP"]:
         t_stat, p_value = perform_paired_ttest(network, method)
         ttest_results[network][method] = {"t_stat": t_stat, "p_value": p_value}
+        ttest_results[network][method] = {"t_stat": t_stat, "p_value": p_value}
 
 print("Paired T-Test Results:", ttest_results)
 
 # Updated factors to include network metrics
+factors = (
+    'Network + Alpha + Density + Q("Num Genes") + Q("Avg Diameter") + '
+    'Q("Num Nodes") + Q("Num Edges") + Q("Network Density") + Q("Avg Degree") + '
+    'Q("Connected Components") + Q("Largest Component Size") + Q("Avg Clustering Coefficient")'
+)
 factors = (
     'Network + Alpha + Density + Q("Num Genes") + Q("Avg Diameter") + '
     'Q("Num Nodes") + Q("Num Edges") + Q("Network Density") + Q("Avg Degree") + '
@@ -646,6 +308,9 @@
     k_values = range(2, 10)  # You can adjust the range of k values
 
     for k in k_values:
+        kmeans = KMeans(
+            n_clusters=k, random_state=42, n_init=10
+        )  # Explicitly set n_init to 10
         kmeans = KMeans(
             n_clusters=k, random_state=42, n_init=10
         )  # Explicitly set n_init to 10
@@ -653,6 +318,9 @@
         sse.append(
             kmeans.inertia_
         )  # Sum of squared distances to the nearest cluster center
+        sse.append(
+            kmeans.inertia_
+        )  # Sum of squared distances to the nearest cluster center
         silhouette_scores.append(silhouette_score(data, kmeans.labels_))
 
     # Choose the best number of clusters based on silhouette score
@@ -666,8 +334,10 @@
 for file_path in file_paths:
     df = pd.read_excel(file_path)
     df = df[~df["Dataset"].str.contains("average|percent", case=False, na=False)]
+    df = df[~df["Dataset"].str.contains("average|percent", case=False, na=False)]
 
     # Standardize the data, excluding the ranks
+    clustering_data = pathway_df[["Density", "Num Genes", "Avg Diameter"]].dropna()
     clustering_data = pathway_df[["Density", "Num Genes", "Avg Diameter"]].dropna()
     scaler = StandardScaler()
     clustering_data_scaled = scaler.fit_transform(clustering_data)
@@ -678,10 +348,12 @@
     # Perform K-means clustering using the best number of clusters
     kmeans = KMeans(n_clusters=best_k, random_state=42, n_init=10)
     pathway_df["Cluster"] = kmeans.fit_predict(clustering_data_scaled)
+    pathway_df["Cluster"] = kmeans.fit_predict(clustering_data_scaled)
 
     # Print the pathways in each cluster
     print(f"\nClusters for pathways:")
     for cluster in range(best_k):
+        pathways_in_cluster = pathway_df[pathway_df["Cluster"] == cluster]["Pathway"]
         pathways_in_cluster = pathway_df[pathway_df["Cluster"] == cluster]["Pathway"]
         print(f"Cluster {cluster + 1}:")
         print(pathways_in_cluster.to_list())
@@ -698,9 +370,21 @@
     pca_df["ABS_PROP Rank"] = pathway_df[
         "ABS_PROP Rank"
     ]  # Keep track of the ABS_PROP Rank
+    pca_df = pd.DataFrame(data=pca_components, columns=["PC1", "PC2"])
+    pca_df["Cluster"] = pathway_df["Cluster"]
+    pca_df["Pathway"] = pathway_df[
+        "Pathway"
+    ]  # Add the pathway names to the PCA DataFrame
+    pca_df["PROP Rank"] = pathway_df["PROP Rank"]  # Keep track of the PROP Rank
+    pca_df["ABS_PROP Rank"] = pathway_df[
+        "ABS_PROP Rank"
+    ]  # Keep track of the ABS_PROP Rank
 
     # Visualize the PCA results with clusters and pathway names
     plt.figure(figsize=(10, 6))
+    for cluster in pca_df["Cluster"].unique():
+        subset = pca_df[pca_df["Cluster"] == cluster]
+        plt.scatter(subset["PC1"], subset["PC2"], label=f"Cluster {cluster}")
     for cluster in pca_df["Cluster"].unique():
         subset = pca_df[pca_df["Cluster"] == cluster]
         plt.scatter(subset["PC1"], subset["PC2"], label=f"Cluster {cluster}")
@@ -714,6 +398,15 @@
     plt.title(f"PCA of Pathways")
     plt.xlabel("Principal Component 1")
     plt.ylabel("Principal Component 2")
+            plt.text(
+                subset["PC1"].iloc[i],
+                subset["PC2"].iloc[i],
+                subset["Pathway"].iloc[i],
+                fontsize=8,
+            )
+    plt.title(f"PCA of Pathways")
+    plt.xlabel("Principal Component 1")
+    plt.ylabel("Principal Component 2")
     plt.legend()
     plt.grid(True)
     plt.show()
@@ -725,11 +418,18 @@
         columns=clustering_data.columns,
         index=[f"PC{i + 1}" for i in range(pca.n_components_)],
     )
+    pca_components_df = pd.DataFrame(
+        pca.components_,
+        columns=clustering_data.columns,
+        index=[f"PC{i + 1}" for i in range(pca.n_components_)],
+    )
 
     print(f"Explained Variance by Principal Components: {pca_explained_variance}")
     print("\nPrincipal Components:\n", pca_components_df)
 
     # Optionally: Correlate the PCA components with PROP and ABS_PROP Rank
+    corr_prop = pca_df[["PC1", "PC2"]].corrwith(pca_df["PROP Rank"])
+    corr_abs_prop = pca_df[["PC1", "PC2"]].corrwith(pca_df["ABS_PROP Rank"])
     corr_prop = pca_df[["PC1", "PC2"]].corrwith(pca_df["PROP Rank"])
     corr_abs_prop = pca_df[["PC1", "PC2"]].corrwith(pca_df["ABS_PROP Rank"])
 
@@ -751,17 +451,36 @@
     "Largest Component Size",
     "Avg Clustering Coefficient",
 ]
+features = [
+    "Density",
+    "Num Genes",
+    "Avg Diameter",
+    "Network",
+    "Alpha",
+    "Num Nodes",
+    "Num Edges",
+    "Network Density",
+    "Avg Degree",
+    "Connected Components",
+    "Largest Component Size",
+    "Avg Clustering Coefficient",
+]
 
 rf_results = {}
 
+for method in ["PROP Rank", "ABS_PROP Rank"]:
 for method in ["PROP Rank", "ABS_PROP Rank"]:
     X = combined_df[features]
     X = pd.get_dummies(X, columns=["Network", "Alpha"], drop_first=True)
+    X = pd.get_dummies(X, columns=["Network", "Alpha"], drop_first=True)
     y = combined_df[method].dropna()
 
     rf = RandomForestRegressor(random_state=42)
     rf.fit(X, y)
 
+    importance = pd.Series(rf.feature_importances_, index=X.columns).sort_values(
+        ascending=False
+    )
     importance = pd.Series(rf.feature_importances_, index=X.columns).sort_values(
         ascending=False
     )
@@ -785,6 +504,17 @@
 plt.title("Density vs. PROP Rank by Network")
 plt.xlabel("Density")
 plt.ylabel("PROP Rank")
+    subset = combined_df[combined_df["Network"] == network]
+    plt.scatter(subset["Density"], subset["PROP Rank"], label=network)
+    plt.plot(
+        np.unique(subset["Density"]),
+        np.poly1d(np.polyfit(subset["Density"], subset["PROP Rank"], 1))(
+            np.unique(subset["Density"])
+        ),
+    )
+plt.title("Density vs. PROP Rank by Network")
+plt.xlabel("Density")
+plt.ylabel("PROP Rank")
 plt.legend()
 plt.grid(True)
 plt.show()
@@ -803,6 +533,17 @@
 plt.title("Density vs. ABS_PROP Rank by Network")
 plt.xlabel("Density")
 plt.ylabel("ABS_PROP Rank")
+    subset = combined_df[combined_df["Network"] == network]
+    plt.scatter(subset["Density"], subset["ABS_PROP Rank"], label=network)
+    plt.plot(
+        np.unique(subset["Density"]),
+        np.poly1d(np.polyfit(subset["Density"], subset["ABS_PROP Rank"], 1))(
+            np.unique(subset["Density"])
+        ),
+    )
+plt.title("Density vs. ABS_PROP Rank by Network")
+plt.xlabel("Density")
+plt.ylabel("ABS_PROP Rank")
 plt.legend()
 plt.grid(True)
 plt.show()
@@ -810,8 +551,13 @@
 # Pathway attribute analysis for both PROP and ABS_PROP ranks
 # Define the pathway attributes to analyze
 pathway_attributes = ["Density", "Num Genes", "Avg Diameter"]
+pathway_attributes = ["Density", "Num Genes", "Avg Diameter"]
 attribute_results = {}
 
+for method in ["PROP Rank", "ABS_PROP Rank"]:
+    formula = f'Q("{method}") ~ ' + " + ".join(
+        [f'Q("{attr}")' for attr in pathway_attributes]
+    )
 for method in ["PROP Rank", "ABS_PROP Rank"]:
     formula = f'Q("{method}") ~ ' + " + ".join(
         [f'Q("{attr}")' for attr in pathway_attributes]
@@ -833,6 +579,13 @@
         data=combined_df,
     ).fit()
     coefficients = model.params.drop("Intercept")
+for method in ["PROP Rank", "ABS_PROP Rank"]:
+    model = smf.ols(
+        f'Q("{method}") ~ '
+        + " + ".join([f'Q("{attr}")' for attr in pathway_attributes]),
+        data=combined_df,
+    ).fit()
+    coefficients = model.params.drop("Intercept")
 
     # Increase the figure size and adjust layout to prevent cutoff
     plt.figure(figsize=(12, 8))
@@ -840,7 +593,10 @@
     plt.title(f"Impact of Pathway Attributes on {method}")
     plt.xlabel("Coefficient Value")
     plt.ylabel("Pathway Attributes")
+    coefficients.plot(kind="barh")
+    plt.title(f"Impact of Pathway Attributes on {method}")
+    plt.xlabel("Coefficient Value")
+    plt.ylabel("Pathway Attributes")
     plt.grid(True)
     plt.tight_layout()
-    plt.show()
->>>>>>> e45e6b3e
+    plt.show()