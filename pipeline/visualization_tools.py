--- conflicted
+++ resolved
@@ -1,4 +1,3 @@
-<<<<<<< HEAD
 import logging
 from pathlib import Path
 
@@ -249,226 +248,4 @@
     )
     plt.savefig(output_file_path, format="png", bbox_inches="tight", bbox_extra_artists=[legend])
     plt.close()
-    return output_file_path
-=======
-import numpy as np
-import pandas as pd
-from .settings import Settings
-from os import path, makedirs
-import matplotlib.pyplot as plt
-
-
-def print_aggregated_pathway_information(args: Settings, all_pathways: dict) -> str:
-    """
-    Print aggregated pathway information including P-values, trends, and significant genes
-    for each pathway to a text file based on a given experiment.
-
-    Parameters:
-    - args (GeneralArgs): General arguments and settings.
-    - all_pathways (dict): Dictionary containing pathway information across different conditions.
-
-    Returns:
-    - file_path (str): Path to the output file.
-    """
-    # Define the path for the output file
-    file_path = path.join(
-        args.output_path,
-        "Text",
-        f"{args.experiment_name}_{args.pathway_file}" f"_{args.alpha}_aggregated.txt",
-    )
-
-    if not all_pathways:
-        with open(file_path, "w") as file:
-            file.write("No significant pathways found.\n")
-        print("No significant pathways found. File written with message.")
-        return
-
-    # Create a list of (pathway, best_p_value) tuples
-    pathways_p_values = []
-    for pathway, conditions in all_pathways.items():
-        # Find the minimum P-value for each pathway across all conditions
-        best_p_value = min(
-            condition_data["P-value"] for condition_data in conditions.values()
-        )
-        pathways_p_values.append((pathway, best_p_value))
-
-    # Sort pathways by the best (lowest) P-value
-    pathways_sorted = sorted(pathways_p_values, key=lambda x: x[1])
-
-    # Write to the output file
-    with open(file_path, "w") as file:
-        for pathway, best_p_value in pathways_sorted:
-            file.write(
-                f"Pathway: {pathway} P-value: {best_p_value:.5f}\n"
-            )  # Print pathway and its best P-value
-
-            # Aggregate and write trends for all conditions for the pathway
-            trends = [
-                f"{condition_name}: {all_pathways[pathway][condition_name]['Trend']}"
-                for condition_name in all_pathways[pathway]
-            ]
-            file.write(f"Trends: {', '.join(trends)}\n")
-
-            # Aggregate and write significant genes across all conditions
-            file.write("Significant Genes:\n")
-            gene_scores_across_conditions = {}
-            for condition_name, condition_data in all_pathways[pathway].items():
-                for gene_id, gene_info in condition_data.get(
-                    "significant_genes", {}
-                ).items():
-                    if gene_id not in gene_scores_across_conditions:
-                        gene_scores_across_conditions[gene_id] = {
-                            "Symbol": gene_info["Symbol"],
-                            "Scores": [],
-                        }
-                    gene_scores_across_conditions[gene_id]["Scores"].append(
-                        gene_info["Score"]
-                    )
-
-            # List each gene with its scores across conditions
-            for gene_id, gene_data in gene_scores_across_conditions.items():
-                scores_str = ", ".join(map(str, gene_data["Scores"]))
-                file.write(f"    {gene_data['Symbol']}: {scores_str}\n")
-
-            file.write("\n")
-    print(f"Aggregated pathway information written to {file_path}")
-    return file_path
-
-
-def print_enriched_pathways_to_file(task: EnrichTask, FDR_threshold: float) -> None:
-    """
-    Write enriched pathways that pass the FDR threshold to a text file.
-
-    Parameters:
-    - task (EnrichTask): Enrichment task containing task-specific settings.
-    - FDR_threshold (float): False Discovery Rate threshold for significance.
-
-    Returns:
-    - None
-    """
-    output_file_path = path.join(task.temp_output_folder, f"{task.name}.txt")
-    significant_count = 0
-
-    with open(output_file_path, "w") as file:
-        for pathway, details in task.filtered_pathways.items():
-            p_value = details.get("Adjusted_p_value")
-            if p_value is not None and p_value < FDR_threshold:
-                file.write(f"{pathway} {p_value:.5f}\n")
-                significant_count += 1
-
-    print(f"Total significant pathways written: {significant_count}")
-
-
-def plot_pathways_mean_scores(args: Settings, all_pathways: dict) -> str:
-    """
-    Plot mean scores of pathways across all conditions and save the plot as a PNG file.
-
-    Parameters:
-    - general_args (GeneralArgs): General arguments and settings.
-    - all_pathways (dict): Dictionary containing pathway information across different conditions.
-
-    Returns:
-    - output_file_path (str): Path to the output plot file.
-    """
-    if not all_pathways:
-        print("No pathways to plot. Exiting function.")
-        return
-
-    # Initialize dictionaries to store mean scores and p-values for each condition
-    mean_scores_data = {}
-    p_values_data = {}
-    for pathway, conditions in all_pathways.items():
-        for condition_name, condition_data in conditions.items():
-            mean_scores_data.setdefault(condition_name, {})[pathway] = (
-                condition_data.get("Mean", 0)
-            )
-            p_values_data.setdefault(condition_name, {})[pathway] = condition_data.get(
-                "P-value", 1
-            )
-
-    # Create DataFrames from the dictionaries
-    data_df = pd.DataFrame(mean_scores_data)
-    p_values_df = pd.DataFrame(p_values_data)
-
-    if data_df.empty:
-        print("Data for plotting is empty. Exiting function.")
-        return
-
-    # Sort pathways alphabetically
-    sorted_pathways = sorted(data_df.index)
-
-    # Reorder the DataFrames based on the sorted pathways
-    data_df = data_df.loc[sorted_pathways]
-    p_values_df = p_values_df.loc[sorted_pathways]
-
-    # Create a large figure to accommodate the potentially large number of pathways
-    plt.figure(figsize=(20, 60))  # This may need adjustment based on the actual data
-    ax = plt.subplot(111)
-
-    # Prepare data for plotting
-    conditions = list(mean_scores_data.keys())
-    total_pathways = data_df.index
-    num_conditions = len(conditions)
-    bar_height = (
-        0.8 / num_conditions
-    )  # Calculate bar height based on the number of conditions
-    positions = np.arange(len(total_pathways))
-
-    # Generate a color map for the conditions
-    colors = plt.colormaps["viridis"](np.linspace(0, 1, num_conditions))
-
-    # Define keywords for bold formatting
-    keywords = ["NEURO", "SYNAP"]
-
-    # Plot each condition's mean scores for each pathway
-    for i, condition in enumerate(conditions):
-        mean_scores = data_df[condition].values
-        p_values = p_values_df[condition].values
-
-        # Plot bars with different styles based on p-value significance
-        for j, (score, p_value) in enumerate(zip(mean_scores, p_values)):
-            bar_style = (
-                {"color": "white", "edgecolor": colors[i], "hatch": "//"}
-                if p_value > args.FDR_threshold
-                else {"color": colors[i]}
-            )
-            ax.barh(
-                positions[j] + bar_height * i, score, height=bar_height, **bar_style
-            )
-
-    # Set y-axis labels to be pathway names, replace underscores with spaces for readability
-    ax.set_yticks(positions + bar_height * (num_conditions / 2) - bar_height / 2)
-    formatted_pathways = [pathway.replace("_", " ") for pathway in total_pathways]
-    ax.set_yticklabels(formatted_pathways, fontsize=12)
-
-    # Bold labels for specific keywords
-    for i, label in enumerate(ax.get_yticklabels()):
-        if any(keyword in label.get_text().upper() for keyword in keywords):
-            label.set_fontweight("bold")
-
-    # Label axes and set title
-    ax.set_ylabel("Pathways", fontsize=16)
-    ax.set_xlabel("Mean Scores", fontsize=16)
-    ax.set_title("Pathway Mean Scores Across Different Conditions", fontsize=20)
-
-    # Create a legend for the conditions
-    plt.legend(
-        [plt.Rectangle((0, 0), 1, 1, color=colors[i]) for i in range(num_conditions)],
-        conditions,
-        prop={"size": 14},
-    )
-
-    # Adjust subplot layout to avoid clipping of tick-labels
-    plt.subplots_adjust(left=0.4)
-
-    # Save the figure to a PDF file in the specified output directory
-    output_file_path = path.join(
-        args.output_path,
-        "Plots",
-        f"{args.experiment_name}_{args.pathway_file}" f"_{args.alpha}_plot.pdf",
-    )
-    makedirs(path.dirname(output_file_path), exist_ok=True)
-    plt.savefig(output_file_path, format="pdf", bbox_inches="tight")
-    plt.close()
-    return output_file_path
->>>>>>> e45e6b3e
+    return output_file_path