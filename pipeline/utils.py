<<<<<<< HEAD
import logging
import pickle
import time
import zlib
from io import BytesIO
from pathlib import Path
from typing import Union

import networkx as nx
import pandas as pd

from .settings import Settings, ConditionSettings

logger = logging.getLogger(__name__)

# ###################################################################LOAD FUNCTIONS############################################################################


def load_pathways_genes(pathways_dir: Path) -> dict:
    """
    Load the pathways and their associated genes from a file.

    Args:
        pathways_dir (Path): Path to the file containing the pathway data.

    Returns:
        dict: A dictionary mapping pathway names to lists of genes in each pathway.
    """
    pathways = {}
    try:
        with pathways_dir.open("r") as file:
            for line in file:
                parts = line.strip().split()
                if len(parts) < 3:
                    continue
                pathway_name = parts[0]
                try:
                    genes = [int(gene) for gene in parts[2:]]
                except ValueError:
                    logger.warning(
                        f"Non-integer gene ID found in pathway {pathway_name}, skipping pathway."
                    )
                    continue
                pathways[pathway_name] = genes
    except FileNotFoundError:
        logger.error(f"File not found: {pathways_dir}")
    except Exception as e:
        logger.error(f"An error occurred while loading pathways: {e}")
    return pathways


def load_propagation_file(
    file_path: Path, decompress: bool = True
) -> dict:
    """
    Load the propagation score data from a file.

    Args:
        file_path (Path): The path to the file to be loaded.
        decompress (bool): Whether to decompress the file.

    Returns:
        dict: The loaded data containing propagation scores and other information.
    """
    try:
        with file_path.open("rb") as file:
            decompressed_data = pickle.load(file)
        if decompress:
            try:
                decompressed_data = pickle.loads(
                    zlib.decompress(decompressed_data)
                )
            except zlib.error:
                logger.warning(
                    "Entered an uncompressed file but asked to decompress it"
                )
        return decompressed_data
    except FileNotFoundError:
        logger.error(f"File not found: {file_path}")
        return {}
    except Exception as e:
        logger.error(
            f"An error occurred while loading propagation file: {e}"
        )
        return {}


def load_propagation_scores(propagation_file_path: Path) -> dict:
    """
    Load the propagation scores from a file.

    Args:
        propagation_file_path (Path): Path to the propagation scores file.

    Returns:
        dict: The propagation scores.
    """
    return load_propagation_file(
        propagation_file_path, decompress=True
    )


def load_pathways_and_propagation_scores(
    settings: Settings, scores_df: pd.DataFrame
) -> tuple:
    """
    Load the pathways based on the provided configuration and the propagation scores.

    Args:
        settings (Settings): General settings for the pipeline.
        scores_df (pd.DataFrame): DataFrame containing the gene scores.

    Returns:
        tuple: A tuple containing the pathways and a dictionary mapping gene IDs to their scores and p-values.
    """
    pathways_with_many_genes = load_pathways_genes(
        settings.pathway_file_dir
    )
    sorted_scores = scores_df.sort_values(by="GeneID").reset_index(
        drop=True
    )

    # Optimize data types
    sorted_scores["GeneID"] = sorted_scores["GeneID"].astype(int)
    sorted_scores["Score"] = pd.to_numeric(
        sorted_scores["Score"], downcast="float"
    )
    sorted_scores["P-value"] = pd.to_numeric(
        sorted_scores["P-value"], downcast="float"
    )

    scores = {
        gene_id: (score, pvalue)
        for gene_id, score, pvalue in zip(
            sorted_scores["GeneID"],
            sorted_scores["Score"],
            sorted_scores["P-value"],
        )
    }

    if settings.run_gsea:
        return pathways_with_many_genes, scores
    else:
        scores_keys = set(scores.keys())
        # Filter pathways based on gene counts within specified range and intersection with scored genes
        genes_by_pathway = {
            pathway: set(genes).intersection(scores_keys)
            for pathway, genes in pathways_with_many_genes.items()
            if settings.minimum_gene_per_pathway
            <= len(set(genes).intersection(scores_keys))
            <= settings.maximum_gene_per_pathway
        }
    return genes_by_pathway, scores


# ###################################################################GET FUNCTIONS############################################################################


def set_input_type(
    prior_data: pd.DataFrame, norm: bool = False
) -> pd.DataFrame:
    """
    Modify the 'Score' column based on the specified input type.

    Args:
        prior_data (pd.DataFrame): DataFrame containing all experimental data.
        norm (bool): Flag indicating whether to normalize the 'Score' column.

    Returns:
        pd.DataFrame: DataFrame with the modified 'Score' column.
    """
    modified_prior_data = prior_data.copy()
    if norm:
        modified_prior_data["Score"] = 1
    else:
        modified_prior_data["Score"] = prior_data["Score"].abs()
    return modified_prior_data


def get_scores(score_path: Path) -> dict:
    """
    Load gene scores and P-values from a file.

    Args:
        score_path (Path): The path to the file containing the propagation scores.

    Returns:
        dict: A dictionary with gene IDs as keys and tuples of (Score, P-value) as values.
    """
    try:
        propagation_results = load_propagation_scores(score_path)

        # Sort and optimize data types
        sorted_scores = (
            propagation_results["gene_prop_scores"]
            .sort_values(by="GeneID")
            .reset_index(drop=True)
        )
        sorted_scores["GeneID"] = sorted_scores["GeneID"].astype(int)
        sorted_scores["Score"] = pd.to_numeric(
            sorted_scores["Score"], downcast="float"
        )
        sorted_scores["P-value"] = pd.to_numeric(
            sorted_scores["P-value"], downcast="float"
        )

        # Create dictionary mapping gene IDs to (Score, P-value)
        gene_scores = {
            gene_id: (score, pvalue)
            for gene_id, score, pvalue in zip(
                sorted_scores["GeneID"],
                sorted_scores["Score"],
                sorted_scores["P-value"],
            )
        }
        return gene_scores
    except FileNotFoundError:
        logger.error(f"File not found: {score_path}")
        return {}
    except Exception as error:
        logger.error(f"An error occurred: {error}")
        return {}


# ###################################################################READ FUNCTIONS############################################################################


def read_temp_scores(file_name: Path) -> dict:
    """
    Read scores from a file into a dictionary.

    Args:
        file_name (Path): Path to the file containing the scores.

    Returns:
        dict: A dictionary mapping pathways to their scores.
    """
    try:
        scores = pd.read_csv(
            file_name,
            sep=" ",
            header=None,
            names=["Pathway", "Score"],
            index_col="Pathway",
        )
        return scores["Score"].to_dict()
    except FileNotFoundError:
        logger.error(f"File not found: {file_name}")
        return {}
    except Exception as e:
        logger.error(f"Error reading scores from {file_name}: {e}")
        return {}


def read_network(network_filename: Path) -> nx.Graph:
    """
    Read a network from a file and return a NetworkX graph.

    Args:
        network_filename (Path): Path to the file containing the network data.

    Returns:
        nx.Graph: A graph object representing the network.
    """
    try:
        network = pd.read_table(
            network_filename, header=None, usecols=[0, 1, 2]
        )
        return nx.from_pandas_edgelist(network, 0, 1, 2)
    except FileNotFoundError:
        logger.error(f"File not found: {network_filename}")
        return nx.Graph()
    except Exception as e:
        logger.error(f"An error occurred while reading network: {e}")
        return nx.Graph()


def read_prior_set(
    excel_input: Union[str, BytesIO, Path], is_bytes: bool = False
) -> pd.DataFrame:
    """
    Read prior data set from an Excel file and apply preprocessing.

    Args:
        excel_input (str or BytesIO or Path): Path to the Excel file or a BytesIO object containing the prior data.
        is_bytes (bool): Flag indicating if the input is a BytesIO object.

    Returns:
        pd.DataFrame: DataFrame containing the preprocessed prior data.
    """
    try:
        if is_bytes:
            prior_data = pd.read_excel(excel_input, engine="openpyxl")
        else:
            prior_data = pd.read_excel(excel_input, engine="openpyxl")

        prior_data = prior_data.drop_duplicates(subset="GeneID")
        prior_data = prior_data[prior_data["Score"].notna()]
        prior_data = prior_data[prior_data["Score"] != "?"]
        prior_data = prior_data[
            prior_data["GeneID"].apply(lambda x: str(x).isdigit())
        ]
        prior_data["GeneID"] = prior_data["GeneID"].astype(int)
        prior_data = prior_data.reset_index(drop=True)
        return prior_data
    except FileNotFoundError:
        logger.error(f"File not found: {excel_input}")
        return pd.DataFrame()
    except Exception as e:
        logger.error(
            f"An error occurred while reading prior set: {e}"
        )
        return pd.DataFrame()


def read_enriched_pathways(condition_output_path: Path) -> dict:
    """
    Read the enriched pathways from the condition's output file.

    Args:
        condition_output_path (Path): Path to the condition's output Excel file.

    Returns:
        dict: Dictionary of pathways to FDR q-values.
    """
    try:
        enriched_pathway_df = pd.read_excel(condition_output_path)
        enriched_pathway_dict = dict(
            zip(
                enriched_pathway_df["Term"],
                enriched_pathway_df["FDR q-val"],
            )
        )
        return enriched_pathway_dict
    except FileNotFoundError:
        logger.error(f"File not found: {condition_output_path}")
        return {}
    except Exception as e:
        logger.error(
            f"An error occurred while reading enriched pathways: {e}"
        )
        return {}


# ###################################################################SAVE FUNCTIONS############################################################################


def save_file(obj, save_dir: Path, compress: bool = True) -> None:
    """
    Save an object to a file, with optional compression.

    Args:
        obj (object): The object to be saved.
        save_dir (Path): The directory where the file will be saved.
        compress (bool): Whether to compress the file.

    Returns:
        None
    """
    try:
        obj = pickle.dumps(obj)
        if compress:
            obj = zlib.compress(obj)
        with save_dir.open("wb") as f:
            pickle.dump(obj, f)
    except Exception as e:
        logger.error(f"An error occurred while saving file: {e}")


def save_propagation_score(
    propagation_scores: pd.DataFrame,
    prior_set: pd.DataFrame,
    propagation_input: dict,
    genes_id_to_idx: dict,
    task,
    save_dir: Path,
    general_args: Settings,
) -> None:
    """
    Save the propagation scores to a compressed file.

    Args:
        propagation_scores (pd.DataFrame): DataFrame containing the propagated scores.
        prior_set (pd.DataFrame): DataFrame containing the prior set of gene scores.
        propagation_input (dict): Mapping of gene IDs to their input scores.
        genes_id_to_idx (dict): Mapping of gene IDs to their indices.
        task: Propagation task containing task-specific settings.
        save_dir (Path): Directory where the output file will be saved.
        general_args (Settings): General arguments and settings.

    Returns:
        None
    """
    try:
        file_name = f"{general_args.alpha}_{general_args.date}"
        save_dir.mkdir(parents=True, exist_ok=True)
        propagation_results_path = save_dir / file_name

        save_dict = {
            "args": task,
            "prior_set": prior_set,
            "propagation_input": propagation_input,
            "gene_id_to_idx": genes_id_to_idx,
            "gene_prop_scores": propagation_scores,
        }

        save_file(save_dict, propagation_results_path)
    except Exception as e:
        logger.error(
            f"An error occurred while saving propagation score: {e}"
        )


# ###################################################################ELSE######################################################


def filter_network_by_prior_data(
    network_filename: Path, prior_data: pd.DataFrame
) -> nx.Graph:
    """
    Filter a network to only include nodes present in the prior_data DataFrame.

    Args:
        network_filename (Path): Path to the network file.
        prior_data (pd.DataFrame): DataFrame containing gene information.

    Returns:
        nx.Graph: A filtered graph object.
    """
    try:
        network = read_network(network_filename)
        gene_ids_in_prior_data = set(prior_data["GeneID"])
        filtered_network = network.subgraph(
            gene_ids_in_prior_data
        ).copy()
        return filtered_network
    except Exception as e:
        logger.error(
            f"An error occurred while filtering network: {e}"
        )
        return nx.Graph()


def calculate_time(func):
    """
    Calculate the execution time of a function.

    Args:
        func: The function to be timed.

    Returns:
        function: The wrapped function with timing.
    """

    def wrapper(*args, **kwargs):
        start_time = time.time()
        result = func(*args, **kwargs)
        end_time = time.time()
        logger.info(
            f"Execution time for {func.__name__}: {end_time - start_time:.2f} seconds"
        )
        return result

    return wrapper


def process_single_pathway(
    pathway: str,
    pathway_genes: list,
    experiment_data_filtered_df: pd.DataFrame,
    enriched_pathway_dict: dict,
    condition_name: str,
    FDR_THRESHOLD: float,
) -> dict:
    """
    Process a single pathway for a given condition.

    Args:
        pathway (str): Name of the pathway.
        pathway_genes (list): List of gene IDs in the pathway.
        experiment_data_filtered_df (pd.DataFrame): Filtered experimental data.
        enriched_pathway_dict (dict): Dictionary of enriched pathways and their FDR q-values.
        condition_name (str): Name of the condition.
        FDR_THRESHOLD (float): Threshold for significant P-values.

    Returns:
        dict: Dictionary containing mean score, significant genes, P-value, and trend.
    """
    pathway_genes_set = set(map(int, pathway_genes))
    genes_in_pathway_mask = experiment_data_filtered_df[
        "GeneID"
    ].isin(pathway_genes_set)
    pathway_filtered_genes = experiment_data_filtered_df.loc[
        genes_in_pathway_mask
    ]

    significant_genes_mask = (
        pathway_filtered_genes["P-value"] <= FDR_THRESHOLD
    )
    significant_genes = pathway_filtered_genes.loc[
        significant_genes_mask
    ]

    mean_score = (
        significant_genes["Score"].mean()
        if not significant_genes.empty
        else 0
    )

    if pathway in enriched_pathway_dict:
        p_value = enriched_pathway_dict[pathway]
        trend = "Up*" if mean_score > 0 else "Down*"
    else:
        p_value = 1
        trend = "Up" if mean_score > 0 else "Down"

    result = {
        "Mean": mean_score,
        "significant_genes": significant_genes.set_index(
            "GeneID"
        ).to_dict("index"),
        "P-value": p_value,
        "Trend": trend,
    }

    return result


def filter_experiment_data(condition_data_df: pd.DataFrame) -> pd.DataFrame:
    """
    Filter and preprocess experimental data.

    Parameters:
    - condition_data_df: Raw condition data DataFrame.

    Returns:
    - pd.DataFrame: Filtered and preprocessed DataFrame.
    """
    experiment_data_filtered_df = condition_data_df[
        condition_data_df['Score'] != 0
    ].copy()
    experiment_data_filtered_df['GeneID'] = experiment_data_filtered_df[
        'GeneID'
    ].astype(int)
    experiment_data_filtered_df['Score'] = pd.to_numeric(
        experiment_data_filtered_df['Score'], downcast='float'
    )
    experiment_data_filtered_df['P-value'] = pd.to_numeric(
        experiment_data_filtered_df['P-value'], downcast='float'
    )
    experiment_data_filtered_df['Symbol'] = experiment_data_filtered_df[
        'Symbol'
    ].astype('category')
    return experiment_data_filtered_df


def process_condition(
    condition_settings: ConditionSettings,
    settings: Settings,
    condition_data_df: pd.DataFrame,
    all_pathways: dict,
):
    """
    Processes experimental data for a specific condition.

    Parameters:
    - condition_settings: Settings specific to the condition.
    - settings: General settings for the pipeline.
    - condition_data_df: DataFrame containing data for the condition.
    - all_pathways: Dictionary to store pathway data across conditions.

    Returns:
    - None
    """
    enriched_pathway_dict = {
        pathway: data.get("FDR q-val", 1)
        for pathway, data in condition_settings.filtered_pathways.items()
    }

    homo_sapien_pathway_dict = load_pathways_genes(
        settings.pathway_file_dir
    )

    experiment_data_filtered_df = filter_experiment_data(
        condition_data_df
    )

    for pathway, pathway_genes in homo_sapien_pathway_dict.items():
        if pathway not in all_pathways:
            all_pathways[pathway] = {}

        result = process_single_pathway(
            pathway=pathway,
            pathway_genes=pathway_genes,
            experiment_data_filtered_df=experiment_data_filtered_df,
            enriched_pathway_dict=enriched_pathway_dict,
            condition_name=condition_settings.condition_name,
            FDR_THRESHOLD=settings.FDR_THRESHOLD,
        )

        all_pathways[pathway][condition_settings.condition_name] = result
=======
import zlib
import pickle
import numpy as np
import pandas as pd
import networkx as nx
from os import path, makedirs
from .settings import Settings
import time
from typing import Union
from io import BytesIO


def load_pathways_genes(pathways_dir: str) -> dict:
    """
    Loads the pathways and their associated genes from a file.

    Parameters:
    - pathways_dir (str): Path to the file containing the pathway data.

    Returns:
    - dict: A dictionary mapping pathway names to lists of genes in each pathway.
    """
    pathways_df = pd.read_csv(pathways_dir, sep='\t', header=None)
    pathways_df.columns = ['Pathway', 'Gene']
    pathways_df['Gene'] = pathways_df['Gene'].astype(int)
    pathways = pathways_df.groupby('Pathway')['Gene'].apply(list).to_dict()
    return pathways


def load_propagation_file(file_path: str, decompress: bool = True) -> dict:
    """
    Loads the propagation score data from a file.

    Parameters:
    - file_path (str): The path to the file to be loaded.
    - decompress (bool): Whether to decompress the file. Default is True.

    Returns:
    - dict: The loaded data containing propagation scores and other information.
    """
    with open(file_path, "rb") as file:
        decompressed_data = pickle.load(file)
    if decompress:
        try:
            decompressed_data = pickle.loads(zlib.decompress(decompressed_data))
        except zlib.error:
            print("Entered an uncompressed file but asked to decompress it")
    return decompressed_data


def load_propagation_scores(propagation_file_path: str) -> dict:
    """
    Loads the propagation scores from a file.

    Parameters:
    - propagation_file_path (str): The path to the file containing the propagation scores.

    Returns:
    - dict: A dictionary containing the propagation scores and other information.
    """
    propagation_result_dict: dict = load_propagation_file(
        propagation_file_path, decompress=True
    )
    return propagation_result_dict


def load_pathways_and_propagation_scores(settings: Settings, scores_df: pd.DataFrame) -> tuple:
    """
    Loads the pathways based on the provided configuration and the propagation scores.

    Parameters:
    - settings (Settings): Settings object containing the experiment settings.
    - scores_df (pd.DataFrame): DataFrame containing the gene scores.

    Returns:
    - tuple: A tuple containing the dictionary of pathways and their genes, and a dictionary of gene scores.
    """
    pathways_with_many_genes = load_pathways_genes(settings.pathway_file_dir)
    sorted_scores = scores_df.sort_values(by="GeneID").reset_index(drop=True)
    scores = {
        gene_id: (score, pvalue)
        for gene_id, score, pvalue in zip(
            sorted_scores["GeneID"], sorted_scores["Score"], sorted_scores["P-value"]
        )
    }
    if settings.run_gsea:
        return pathways_with_many_genes, scores
    else:
        scores_keys = set(scores.keys())
        # Filter pathways by those having gene counts within the specified range and that intersect with scored genes
        genes_by_pathway = {
            pathway: set(genes).intersection(scores_keys)
            for pathway, genes in pathways_with_many_genes.items()
            if settings.minimum_gene_per_pathway
            <= len(set(genes).intersection(scores_keys))
            <= settings.maximum_gene_per_pathway
        }

    return genes_by_pathway, scores


def set_input_type(prior_data: pd.DataFrame, norm: bool = False) -> pd.DataFrame:
    """
    Modifies the 'Score' column based on the specified input type.

    Parameters:
    - prior_data (pd.DataFrame): DataFrame containing all experimental data.
    - norm (bool): Flag indicating whether to normalize the 'Score' column. Default is False.

    Returns:
    - pd.DataFrame: DataFrame with the modified 'Score' column.
    """
    modified_prior_data = prior_data.copy()

    if norm:
        modified_prior_data["Score"] = 1
    else:
        modified_prior_data["Score"] = prior_data["Score"].abs()

    return modified_prior_data


def get_scores(score_path: str) -> dict:
    """
    Loads gene scores and P-values from a file and returns a dictionary mapping gene IDs to their scores and P-values.

    Parameters:
    - score_path (str): The path to the file containing the propagation scores.

    Returns:
    - dict: A dictionary with gene IDs as keys and tuples of (Score, P-value) as values.
    """
    try:
        # Load propagation results from the specified file
        propagation_results = load_propagation_scores(score_path)

        # Sort the propagation scores by GeneID
        sorted_scores = (
            propagation_results["gene_prop_scores"]
            .sort_values(by="GeneID")
            .reset_index(drop=True)
        )

        # Create a dictionary mapping gene IDs to tuples of (Score, P-value)
        gene_scores = {
            gene_id: (score, pvalue)
            for gene_id, score, pvalue in zip(
                sorted_scores["GeneID"],
                sorted_scores["Score"],
                sorted_scores["P-value"],
            )
        }

        return gene_scores

    except FileNotFoundError:
        print(f"File not found: {score_path}")
        return {}
    except Exception as error:
        print(f"An error occurred: {error}")
        return {}


def read_temp_scores(file_name: str) -> dict:
    """
    Read scores from a file into a dictionary.

    Parameters:
    - file_name (str): Path to the file containing the scores.

    Returns:
    - dict: A dictionary mapping pathways to their scores.
    """
    try:
        scores = pd.read_csv(
            file_name,
            sep=" ",
            header=None,
            names=["Pathway", "Score"],
            index_col="Pathway",
        )
        return scores["Score"].to_dict()
    except FileNotFoundError:
        print(f"File not found: {file_name}")
        return {}
    except Exception as e:
        print(f"Error reading scores from {file_name}: {e}")
        return {}


def read_network(network_filename: str) -> nx.Graph:
    """
    Read a network from a file and return a NetworkX graph.

    Parameters:
    - network_filename (str): Path to the file containing the network data.

    Returns:
    - nx.Graph: A graph object representing the network.
    """
    network = pd.read_table(network_filename, header=None, usecols=[0, 1, 2])
    return nx.from_pandas_edgelist(network, 0, 1, 2)


def read_prior_set(
    excel_input: Union[str, BytesIO], is_bytes: bool = False
) -> pd.DataFrame:
    """
    Read prior data set from an Excel file and apply preprocessing.

    Parameters:
    - excel_input (str or BytesIO): Path to the Excel file or a BytesIO object containing the prior data.
    - is_bytes (bool): Flag indicating if the input is a BytesIO object. Default is False.

    Returns:
    - pd.DataFrame: DataFrame containing the preprocessed prior data.
    """
    if is_bytes:
        prior_data = pd.read_excel(excel_input, engine="openpyxl")
    else:
        prior_data = pd.read_excel(excel_input, engine="openpyxl")

    prior_data = prior_data.drop_duplicates(subset='GeneID')
    prior_data = prior_data[prior_data['Score'].notna() & (prior_data['Score'] != '?')]
    prior_data = prior_data[prior_data['GeneID'].astype(str).str.isdigit()]
    prior_data['GeneID'] = prior_data['GeneID'].astype(int)
    prior_data.reset_index(drop=True, inplace=True)

    return prior_data


def save_file(obj: object, save_dir: str = None, compress: bool = True) -> None:
    """
    Saves an object to a file, with optional compression.

    Parameters:
    - obj (object): The object to be saved.
    - save_dir (str): The directory where the file will be saved. Default is None.
    - compress (bool): Whether to compress the file. Default is True.

    Returns:
    - None
    """
    obj = pickle.dumps(obj)
    if compress:
        obj = zlib.compress(obj)
    with open(save_dir, "wb") as file:
        pickle.dump(obj, file)


def save_propagation_score(
    propagation_scores: pd.DataFrame,
    prior_set: pd.DataFrame,
    propagation_input: dict,
    genes_id_to_idx: dict,
    task: object,
    save_dir: str,
    general_args: Settings,
) -> None:
    """
    Save the propagation scores to a compressed file.

    Parameters:
    - propagation_scores (pd.DataFrame): DataFrame containing the propagated scores.
    - prior_set (pd.DataFrame): DataFrame containing the prior set of gene scores.
    - propagation_input (dict): Dictionary mapping gene IDs to their input scores.
    - genes_id_to_idx (dict): Dictionary mapping gene IDs to their indices.
    - task (object): Propagation task containing task-specific settings.
    - save_dir (str): Directory where the output file will be saved.
    - general_args (Settings): General arguments and settings.

    Returns:
    - None
    """
    file_name = f"{general_args.alpha}_{general_args.date}"
    save_dir = save_dir
    makedirs(save_dir, exist_ok=True)
    propagation_results_path = path.join(save_dir, file_name)

    save_dict = {
        "args": task,
        "prior_set": prior_set,
        "propagation_input": propagation_input,
        "gene_id_to_idx": genes_id_to_idx,
        "gene_prop_scores": propagation_scores,
    }

    save_file(save_dict, propagation_results_path)


def process_condition(
    condition_file: str,
    experiment_file: str,
    pathways_file: str,
    all_pathways: dict,
    P_VALUE_THRESHOLD: float = 0.05,
) -> None:
    """
    Processes experimental data to determine the enrichment and trends of pathways based on specified conditions.

    Parameters:
    - condition_file (str): Path to the file containing score conditions.
    - experiment_file (str): Path to the file containing experimental data.
    - pathways_file (str): Path to the file containing pathways data.
    - all_pathways (dict): Dictionary to store pathway information.
    - P_VALUE_THRESHOLD (float): Threshold for significant p-values. Default is 0.05.

    Returns:
    - None
    """
    # Read scores for the condition, mapping pathways to their scores
    enriched_pathway_dict = read_temp_scores(condition_file)

    # Load experiment data and filter out entries where the score is zero.
    condition_data_df = pd.read_excel(experiment_file)
    experiment_data_filtered_df = condition_data_df[condition_data_df["Score"] != 0]

    # Extract the condition name from the file name
    condition_name = path.basename(condition_file).split(".")[-2]

    # Load pathway data mapping pathway names to lists of gene IDs
    homo_sapien_pathway_dict = load_pathways_genes(pathways_file)

    # Dictionary to store enriched pathway genes
    enriched_pathway_genes = {}

    # Loop through each pathway
    for pathway in all_pathways:
        # Initialize a dictionary for the pathway under the current condition
        all_pathways[pathway][condition_name] = {}

        # List of genes associated with the current pathway
        pathway_genes = homo_sapien_pathway_dict[pathway]

        # Ensure pathway_genes are integers
        pathway_genes = [int(gene) for gene in pathway_genes]

        # Filter the experiment data to only include genes that are part of the current pathway
        pathway_filtered_genes = experiment_data_filtered_df[
            experiment_data_filtered_df["GeneID"].isin(pathway_genes)
        ]

        # Store details of filtered genes in a dictionary
        enriched_pathway_genes[pathway] = pathway_filtered_genes.set_index("GeneID")[
            ["Symbol", "Score", "P-value"]
        ].to_dict(orient="index")

        # Filter to find significant genes based on the P-value threshold
        significant_genes = {
            gene_id: gene_details
            for gene_id, gene_details in enriched_pathway_genes[pathway].items()
            if gene_details["P-value"] <= P_VALUE_THRESHOLD
        }

        # Calculate the mean score of significant genes or set to 0 if none are significant
        mean_score = (
            np.mean(
                [gene_details["Score"] for gene_details in significant_genes.values()]
            )
            if significant_genes
            else 0
        )

        # Store the mean score and significant genes for the pathway under the condition
        all_pathways[pathway][condition_name]["Mean"] = mean_score
        all_pathways[pathway][condition_name]["significant_genes"] = significant_genes

        # Check if the pathway is in the enriched pathway dictionary to assign a P-value and trend
        if pathway in enriched_pathway_dict:
            all_pathways[pathway][condition_name]["P-value"] = enriched_pathway_dict[
                pathway
            ]
            all_pathways[pathway][condition_name]["Trend"] = (
                "Up*" if mean_score > 0 else "Down*"
            )
        else:
            all_pathways[pathway][condition_name][
                "P-value"
            ] = 1  # Default P-value if not in enriched dictionary
            all_pathways[pathway][condition_name]["Trend"] = (
                "Up" if mean_score > 0 else "Down"
            )


def filter_network_by_prior_data(
    network_filename: str, prior_data: pd.DataFrame
) -> nx.Graph:
    """
    Filter a network to only include nodes present in the prior_data DataFrame.

    Parameters:
    - network_filename (str): Path to the network file.
    - prior_data (pd.DataFrame): DataFrame containing gene information.

    Returns:
    - nx.Graph: A filtered graph object.
    """
    # Read the network
    network = read_network(network_filename)

    # Get the set of gene IDs from prior_data
    gene_ids_in_prior_data = set(prior_data["GeneID"])

    # Filter the network
    filtered_network = network.copy()
    for node in network.nodes:
        if node not in gene_ids_in_prior_data:
            filtered_network.remove_node(node)

    return filtered_network


def calculate_time(func: callable) -> callable:
    """
    Decorator to calculate the execution time of a function.

    Parameters:
    - func (callable): The function to be decorated.

    Returns:
    - callable: The decorated function.
    """
    def wrapper(*args, **kwargs):
        start_time = time.time()
        result = func(*args, **kwargs)  # Store the result
        end_time = time.time()
        print(f"Execution time: {end_time - start_time:.2f} seconds")
        return result  # Return the result

    return wrapper
>>>>>>> e45e6b3e
<|MERGE_RESOLUTION|>--- conflicted
+++ resolved
@@ -1,4 +1,3 @@
-<<<<<<< HEAD
 import logging
 import pickle
 import time
@@ -25,7 +24,7 @@
         pathways_dir (Path): Path to the file containing the pathway data.
 
     Returns:
-        dict: A dictionary mapping pathway names to lists of genes in each pathway.
+    - dict: A dictionary mapping pathway names to lists of genes in each pathway.
     """
     pathways = {}
     try:
@@ -61,7 +60,7 @@
         decompress (bool): Whether to decompress the file.
 
     Returns:
-        dict: The loaded data containing propagation scores and other information.
+    - dict: The loaded data containing propagation scores and other information.
     """
     try:
         with file_path.open("rb") as file:
@@ -173,6 +172,7 @@
     modified_prior_data = prior_data.copy()
     if norm:
         modified_prior_data["Score"] = 1
+        modified_prior_data["Score"] = 1
     else:
         modified_prior_data["Score"] = prior_data["Score"].abs()
     return modified_prior_data
@@ -245,6 +245,14 @@
             index_col="Pathway",
         )
         return scores["Score"].to_dict()
+        scores = pd.read_csv(
+            file_name,
+            sep=" ",
+            header=None,
+            names=["Pathway", "Score"],
+            index_col="Pathway",
+        )
+        return scores["Score"].to_dict()
     except FileNotFoundError:
         logger.error(f"File not found: {file_name}")
         return {}
@@ -356,7 +364,7 @@
         compress (bool): Whether to compress the file.
 
     Returns:
-        None
+    - None
     """
     try:
         obj = pickle.dumps(obj)
@@ -599,436 +607,4 @@
             FDR_THRESHOLD=settings.FDR_THRESHOLD,
         )
 
-        all_pathways[pathway][condition_settings.condition_name] = result
-=======
-import zlib
-import pickle
-import numpy as np
-import pandas as pd
-import networkx as nx
-from os import path, makedirs
-from .settings import Settings
-import time
-from typing import Union
-from io import BytesIO
-
-
-def load_pathways_genes(pathways_dir: str) -> dict:
-    """
-    Loads the pathways and their associated genes from a file.
-
-    Parameters:
-    - pathways_dir (str): Path to the file containing the pathway data.
-
-    Returns:
-    - dict: A dictionary mapping pathway names to lists of genes in each pathway.
-    """
-    pathways_df = pd.read_csv(pathways_dir, sep='\t', header=None)
-    pathways_df.columns = ['Pathway', 'Gene']
-    pathways_df['Gene'] = pathways_df['Gene'].astype(int)
-    pathways = pathways_df.groupby('Pathway')['Gene'].apply(list).to_dict()
-    return pathways
-
-
-def load_propagation_file(file_path: str, decompress: bool = True) -> dict:
-    """
-    Loads the propagation score data from a file.
-
-    Parameters:
-    - file_path (str): The path to the file to be loaded.
-    - decompress (bool): Whether to decompress the file. Default is True.
-
-    Returns:
-    - dict: The loaded data containing propagation scores and other information.
-    """
-    with open(file_path, "rb") as file:
-        decompressed_data = pickle.load(file)
-    if decompress:
-        try:
-            decompressed_data = pickle.loads(zlib.decompress(decompressed_data))
-        except zlib.error:
-            print("Entered an uncompressed file but asked to decompress it")
-    return decompressed_data
-
-
-def load_propagation_scores(propagation_file_path: str) -> dict:
-    """
-    Loads the propagation scores from a file.
-
-    Parameters:
-    - propagation_file_path (str): The path to the file containing the propagation scores.
-
-    Returns:
-    - dict: A dictionary containing the propagation scores and other information.
-    """
-    propagation_result_dict: dict = load_propagation_file(
-        propagation_file_path, decompress=True
-    )
-    return propagation_result_dict
-
-
-def load_pathways_and_propagation_scores(settings: Settings, scores_df: pd.DataFrame) -> tuple:
-    """
-    Loads the pathways based on the provided configuration and the propagation scores.
-
-    Parameters:
-    - settings (Settings): Settings object containing the experiment settings.
-    - scores_df (pd.DataFrame): DataFrame containing the gene scores.
-
-    Returns:
-    - tuple: A tuple containing the dictionary of pathways and their genes, and a dictionary of gene scores.
-    """
-    pathways_with_many_genes = load_pathways_genes(settings.pathway_file_dir)
-    sorted_scores = scores_df.sort_values(by="GeneID").reset_index(drop=True)
-    scores = {
-        gene_id: (score, pvalue)
-        for gene_id, score, pvalue in zip(
-            sorted_scores["GeneID"], sorted_scores["Score"], sorted_scores["P-value"]
-        )
-    }
-    if settings.run_gsea:
-        return pathways_with_many_genes, scores
-    else:
-        scores_keys = set(scores.keys())
-        # Filter pathways by those having gene counts within the specified range and that intersect with scored genes
-        genes_by_pathway = {
-            pathway: set(genes).intersection(scores_keys)
-            for pathway, genes in pathways_with_many_genes.items()
-            if settings.minimum_gene_per_pathway
-            <= len(set(genes).intersection(scores_keys))
-            <= settings.maximum_gene_per_pathway
-        }
-
-    return genes_by_pathway, scores
-
-
-def set_input_type(prior_data: pd.DataFrame, norm: bool = False) -> pd.DataFrame:
-    """
-    Modifies the 'Score' column based on the specified input type.
-
-    Parameters:
-    - prior_data (pd.DataFrame): DataFrame containing all experimental data.
-    - norm (bool): Flag indicating whether to normalize the 'Score' column. Default is False.
-
-    Returns:
-    - pd.DataFrame: DataFrame with the modified 'Score' column.
-    """
-    modified_prior_data = prior_data.copy()
-
-    if norm:
-        modified_prior_data["Score"] = 1
-    else:
-        modified_prior_data["Score"] = prior_data["Score"].abs()
-
-    return modified_prior_data
-
-
-def get_scores(score_path: str) -> dict:
-    """
-    Loads gene scores and P-values from a file and returns a dictionary mapping gene IDs to their scores and P-values.
-
-    Parameters:
-    - score_path (str): The path to the file containing the propagation scores.
-
-    Returns:
-    - dict: A dictionary with gene IDs as keys and tuples of (Score, P-value) as values.
-    """
-    try:
-        # Load propagation results from the specified file
-        propagation_results = load_propagation_scores(score_path)
-
-        # Sort the propagation scores by GeneID
-        sorted_scores = (
-            propagation_results["gene_prop_scores"]
-            .sort_values(by="GeneID")
-            .reset_index(drop=True)
-        )
-
-        # Create a dictionary mapping gene IDs to tuples of (Score, P-value)
-        gene_scores = {
-            gene_id: (score, pvalue)
-            for gene_id, score, pvalue in zip(
-                sorted_scores["GeneID"],
-                sorted_scores["Score"],
-                sorted_scores["P-value"],
-            )
-        }
-
-        return gene_scores
-
-    except FileNotFoundError:
-        print(f"File not found: {score_path}")
-        return {}
-    except Exception as error:
-        print(f"An error occurred: {error}")
-        return {}
-
-
-def read_temp_scores(file_name: str) -> dict:
-    """
-    Read scores from a file into a dictionary.
-
-    Parameters:
-    - file_name (str): Path to the file containing the scores.
-
-    Returns:
-    - dict: A dictionary mapping pathways to their scores.
-    """
-    try:
-        scores = pd.read_csv(
-            file_name,
-            sep=" ",
-            header=None,
-            names=["Pathway", "Score"],
-            index_col="Pathway",
-        )
-        return scores["Score"].to_dict()
-    except FileNotFoundError:
-        print(f"File not found: {file_name}")
-        return {}
-    except Exception as e:
-        print(f"Error reading scores from {file_name}: {e}")
-        return {}
-
-
-def read_network(network_filename: str) -> nx.Graph:
-    """
-    Read a network from a file and return a NetworkX graph.
-
-    Parameters:
-    - network_filename (str): Path to the file containing the network data.
-
-    Returns:
-    - nx.Graph: A graph object representing the network.
-    """
-    network = pd.read_table(network_filename, header=None, usecols=[0, 1, 2])
-    return nx.from_pandas_edgelist(network, 0, 1, 2)
-
-
-def read_prior_set(
-    excel_input: Union[str, BytesIO], is_bytes: bool = False
-) -> pd.DataFrame:
-    """
-    Read prior data set from an Excel file and apply preprocessing.
-
-    Parameters:
-    - excel_input (str or BytesIO): Path to the Excel file or a BytesIO object containing the prior data.
-    - is_bytes (bool): Flag indicating if the input is a BytesIO object. Default is False.
-
-    Returns:
-    - pd.DataFrame: DataFrame containing the preprocessed prior data.
-    """
-    if is_bytes:
-        prior_data = pd.read_excel(excel_input, engine="openpyxl")
-    else:
-        prior_data = pd.read_excel(excel_input, engine="openpyxl")
-
-    prior_data = prior_data.drop_duplicates(subset='GeneID')
-    prior_data = prior_data[prior_data['Score'].notna() & (prior_data['Score'] != '?')]
-    prior_data = prior_data[prior_data['GeneID'].astype(str).str.isdigit()]
-    prior_data['GeneID'] = prior_data['GeneID'].astype(int)
-    prior_data.reset_index(drop=True, inplace=True)
-
-    return prior_data
-
-
-def save_file(obj: object, save_dir: str = None, compress: bool = True) -> None:
-    """
-    Saves an object to a file, with optional compression.
-
-    Parameters:
-    - obj (object): The object to be saved.
-    - save_dir (str): The directory where the file will be saved. Default is None.
-    - compress (bool): Whether to compress the file. Default is True.
-
-    Returns:
-    - None
-    """
-    obj = pickle.dumps(obj)
-    if compress:
-        obj = zlib.compress(obj)
-    with open(save_dir, "wb") as file:
-        pickle.dump(obj, file)
-
-
-def save_propagation_score(
-    propagation_scores: pd.DataFrame,
-    prior_set: pd.DataFrame,
-    propagation_input: dict,
-    genes_id_to_idx: dict,
-    task: object,
-    save_dir: str,
-    general_args: Settings,
-) -> None:
-    """
-    Save the propagation scores to a compressed file.
-
-    Parameters:
-    - propagation_scores (pd.DataFrame): DataFrame containing the propagated scores.
-    - prior_set (pd.DataFrame): DataFrame containing the prior set of gene scores.
-    - propagation_input (dict): Dictionary mapping gene IDs to their input scores.
-    - genes_id_to_idx (dict): Dictionary mapping gene IDs to their indices.
-    - task (object): Propagation task containing task-specific settings.
-    - save_dir (str): Directory where the output file will be saved.
-    - general_args (Settings): General arguments and settings.
-
-    Returns:
-    - None
-    """
-    file_name = f"{general_args.alpha}_{general_args.date}"
-    save_dir = save_dir
-    makedirs(save_dir, exist_ok=True)
-    propagation_results_path = path.join(save_dir, file_name)
-
-    save_dict = {
-        "args": task,
-        "prior_set": prior_set,
-        "propagation_input": propagation_input,
-        "gene_id_to_idx": genes_id_to_idx,
-        "gene_prop_scores": propagation_scores,
-    }
-
-    save_file(save_dict, propagation_results_path)
-
-
-def process_condition(
-    condition_file: str,
-    experiment_file: str,
-    pathways_file: str,
-    all_pathways: dict,
-    P_VALUE_THRESHOLD: float = 0.05,
-) -> None:
-    """
-    Processes experimental data to determine the enrichment and trends of pathways based on specified conditions.
-
-    Parameters:
-    - condition_file (str): Path to the file containing score conditions.
-    - experiment_file (str): Path to the file containing experimental data.
-    - pathways_file (str): Path to the file containing pathways data.
-    - all_pathways (dict): Dictionary to store pathway information.
-    - P_VALUE_THRESHOLD (float): Threshold for significant p-values. Default is 0.05.
-
-    Returns:
-    - None
-    """
-    # Read scores for the condition, mapping pathways to their scores
-    enriched_pathway_dict = read_temp_scores(condition_file)
-
-    # Load experiment data and filter out entries where the score is zero.
-    condition_data_df = pd.read_excel(experiment_file)
-    experiment_data_filtered_df = condition_data_df[condition_data_df["Score"] != 0]
-
-    # Extract the condition name from the file name
-    condition_name = path.basename(condition_file).split(".")[-2]
-
-    # Load pathway data mapping pathway names to lists of gene IDs
-    homo_sapien_pathway_dict = load_pathways_genes(pathways_file)
-
-    # Dictionary to store enriched pathway genes
-    enriched_pathway_genes = {}
-
-    # Loop through each pathway
-    for pathway in all_pathways:
-        # Initialize a dictionary for the pathway under the current condition
-        all_pathways[pathway][condition_name] = {}
-
-        # List of genes associated with the current pathway
-        pathway_genes = homo_sapien_pathway_dict[pathway]
-
-        # Ensure pathway_genes are integers
-        pathway_genes = [int(gene) for gene in pathway_genes]
-
-        # Filter the experiment data to only include genes that are part of the current pathway
-        pathway_filtered_genes = experiment_data_filtered_df[
-            experiment_data_filtered_df["GeneID"].isin(pathway_genes)
-        ]
-
-        # Store details of filtered genes in a dictionary
-        enriched_pathway_genes[pathway] = pathway_filtered_genes.set_index("GeneID")[
-            ["Symbol", "Score", "P-value"]
-        ].to_dict(orient="index")
-
-        # Filter to find significant genes based on the P-value threshold
-        significant_genes = {
-            gene_id: gene_details
-            for gene_id, gene_details in enriched_pathway_genes[pathway].items()
-            if gene_details["P-value"] <= P_VALUE_THRESHOLD
-        }
-
-        # Calculate the mean score of significant genes or set to 0 if none are significant
-        mean_score = (
-            np.mean(
-                [gene_details["Score"] for gene_details in significant_genes.values()]
-            )
-            if significant_genes
-            else 0
-        )
-
-        # Store the mean score and significant genes for the pathway under the condition
-        all_pathways[pathway][condition_name]["Mean"] = mean_score
-        all_pathways[pathway][condition_name]["significant_genes"] = significant_genes
-
-        # Check if the pathway is in the enriched pathway dictionary to assign a P-value and trend
-        if pathway in enriched_pathway_dict:
-            all_pathways[pathway][condition_name]["P-value"] = enriched_pathway_dict[
-                pathway
-            ]
-            all_pathways[pathway][condition_name]["Trend"] = (
-                "Up*" if mean_score > 0 else "Down*"
-            )
-        else:
-            all_pathways[pathway][condition_name][
-                "P-value"
-            ] = 1  # Default P-value if not in enriched dictionary
-            all_pathways[pathway][condition_name]["Trend"] = (
-                "Up" if mean_score > 0 else "Down"
-            )
-
-
-def filter_network_by_prior_data(
-    network_filename: str, prior_data: pd.DataFrame
-) -> nx.Graph:
-    """
-    Filter a network to only include nodes present in the prior_data DataFrame.
-
-    Parameters:
-    - network_filename (str): Path to the network file.
-    - prior_data (pd.DataFrame): DataFrame containing gene information.
-
-    Returns:
-    - nx.Graph: A filtered graph object.
-    """
-    # Read the network
-    network = read_network(network_filename)
-
-    # Get the set of gene IDs from prior_data
-    gene_ids_in_prior_data = set(prior_data["GeneID"])
-
-    # Filter the network
-    filtered_network = network.copy()
-    for node in network.nodes:
-        if node not in gene_ids_in_prior_data:
-            filtered_network.remove_node(node)
-
-    return filtered_network
-
-
-def calculate_time(func: callable) -> callable:
-    """
-    Decorator to calculate the execution time of a function.
-
-    Parameters:
-    - func (callable): The function to be decorated.
-
-    Returns:
-    - callable: The decorated function.
-    """
-    def wrapper(*args, **kwargs):
-        start_time = time.time()
-        result = func(*args, **kwargs)  # Store the result
-        end_time = time.time()
-        print(f"Execution time: {end_time - start_time:.2f} seconds")
-        return result  # Return the result
-
-    return wrapper
->>>>>>> e45e6b3e
+        all_pathways[pathway][condition_settings.condition_name] = result