--- conflicted
+++ resolved
@@ -17,11 +17,7 @@
     pathway_file: str = 'kegg'
     run_propagation: bool = True
     run_simulated: bool = False
-<<<<<<< HEAD
-    run_gsea: bool = True
-=======
     run_gsea: bool = False
->>>>>>> 1c144f1e
     debug: bool = False
     create_similarity_matrix: bool = False
     normalization_type: str = 'symmetric'
