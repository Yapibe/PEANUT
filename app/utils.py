--- conflicted
+++ resolved
@@ -10,26 +10,19 @@
 logger = logging.getLogger(__name__)
 
 
-<<<<<<< HEAD
 async def validate_file(
     file_content: bytes, filename: str
 ) -> pd.DataFrame:
     """Validate the uploaded file."""
-=======
-async def validate_file(file_content: bytes, filename: str) -> pd.DataFrame:
->>>>>>> e45e6b3e
     logger.info("Validating uploaded file")
 
     # Ensure the file is an Excel file
     if not filename.endswith((".xlsx", ".xls")):
+    if not filename.endswith((".xlsx", ".xls")):
         logger.error("Invalid file type: %s", filename)
         raise HTTPException(
-<<<<<<< HEAD
             status_code=400,
             detail="Invalid file type. Please upload an Excel file.",
-=======
-            status_code=400, detail="Invalid file type. Please upload an Excel file."
->>>>>>> e45e6b3e
         )
 
     try:
@@ -47,7 +40,6 @@
             col for col in required_columns if col not in df.columns
         ]
         if missing_columns:
-<<<<<<< HEAD
             logger.error(
                 "Missing required columns: %s",
                 ", ".join(missing_columns),
@@ -58,32 +50,17 @@
                     f"Missing required columns: {', '.join(missing_columns)}. "
                     f"Expected columns are: {', '.join(required_columns)}"
                 ),
-=======
-            logger.error("Missing required columns: %s", ", ".join(missing_columns))
-            raise HTTPException(
-                status_code=400,
-                detail=f"Missing required columns: {', '.join(missing_columns)}. "
-                f"Expected columns are: {', '.join(required_columns)}",
->>>>>>> e45e6b3e
             )
 
         # Validate data types
         if not pd.api.types.is_numeric_dtype(df["Score"]):
-<<<<<<< HEAD
             logger.error("The 'Score' column must be numeric")
-=======
-            logger.error("The 'Score' column must contain numeric values")
->>>>>>> e45e6b3e
             raise HTTPException(
                 status_code=400,
                 detail="The 'Score' column must contain numeric values.",
             )
         if not pd.api.types.is_numeric_dtype(df["P-value"]):
-<<<<<<< HEAD
             logger.error("The 'P-value' column must be numeric")
-=======
-            logger.error("The 'P-value' column must contain numeric values")
->>>>>>> e45e6b3e
             raise HTTPException(
                 status_code=400,
                 detail="The 'P-value' column must contain numeric values.",
