--- conflicted
+++ resolved
@@ -10,15 +10,12 @@
 logger = logging.getLogger(__name__)
 
 
-<<<<<<< HEAD
-=======
-@asynccontextmanager
->>>>>>> e45e6b3e
 async def lifespan(app: FastAPI):
     """Manage the lifespan of the FastAPI app."""
     logger.info("Application is starting up")
     yield
     logger.info("Application is shutting down")
+
 
 
 class AddCacheControlHeadersMiddleware(BaseHTTPMiddleware):
@@ -35,6 +32,8 @@
 
 middleware = [Middleware(AddCacheControlHeadersMiddleware)]
 
+middleware = [Middleware(AddCacheControlHeadersMiddleware)]
+
 app = FastAPI(lifespan=lifespan, middleware=middleware)
 
 # Include the routes from routes.py
