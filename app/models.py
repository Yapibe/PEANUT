<<<<<<< HEAD
from typing import Optional

from pydantic import BaseModel


class SettingsInput(BaseModel):
    test_name: str
    species: str
    alpha: float
    network: str
    pathway_file: str
    min_genes_per_pathway: Optional[int] = None
    max_genes_per_pathway: Optional[int] = None
    fdr_threshold: float
    jac_threshold: float


class PipelineOutput(BaseModel):
    result: str
    job_code: str


class JobStatus(BaseModel):
    status: str
    download_url: Optional[str] = None
=======
from pydantic import BaseModel
from typing import List, Dict, Any, Optional


class SettingsInput(BaseModel):
    test_name: str
    species: str
    alpha: float
    network: str
    pathway_file: str
    min_genes_per_pathway: Optional[int] = None
    max_genes_per_pathway: Optional[int] = None
    fdr_threshold: float
    JAC_threshold: float


class PipelineOutput(BaseModel):
    result: str
    job_code: str


class JobStatus(BaseModel):
    status: str
    download_url: Optional[str] = None
>>>>>>> e45e6b3e
<|MERGE_RESOLUTION|>--- conflicted
+++ resolved
@@ -1,4 +1,3 @@
-<<<<<<< HEAD
 from typing import Optional
 
 from pydantic import BaseModel
@@ -21,32 +20,7 @@
     job_code: str
 
 
-class JobStatus(BaseModel):
-    status: str
-    download_url: Optional[str] = None
-=======
-from pydantic import BaseModel
-from typing import List, Dict, Any, Optional
-
-
-class SettingsInput(BaseModel):
-    test_name: str
-    species: str
-    alpha: float
-    network: str
-    pathway_file: str
-    min_genes_per_pathway: Optional[int] = None
-    max_genes_per_pathway: Optional[int] = None
-    fdr_threshold: float
-    JAC_threshold: float
-
-
-class PipelineOutput(BaseModel):
-    result: str
-    job_code: str
-
 
 class JobStatus(BaseModel):
     status: str
     download_url: Optional[str] = None
->>>>>>> e45e6b3e
